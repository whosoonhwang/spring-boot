/*
 * Copyright 2012-2023 the original author or authors.
 *
 * Licensed under the Apache License, Version 2.0 (the "License");
 * you may not use this file except in compliance with the License.
 * You may obtain a copy of the License at
 *
 *      https://www.apache.org/licenses/LICENSE-2.0
 *
 * Unless required by applicable law or agreed to in writing, software
 * distributed under the License is distributed on an "AS IS" BASIS,
 * WITHOUT WARRANTIES OR CONDITIONS OF ANY KIND, either express or implied.
 * See the License for the specific language governing permissions and
 * limitations under the License.
 */

package org.springframework.boot.build.classpath;

import java.util.Collections;
import java.util.HashMap;
import java.util.Map;
import java.util.Map.Entry;
import java.util.Set;
import java.util.TreeMap;
import java.util.TreeSet;
import java.util.stream.Collectors;

import javax.inject.Inject;

import org.gradle.api.DefaultTask;
import org.gradle.api.GradleException;
import org.gradle.api.Task;
import org.gradle.api.artifacts.Configuration;
import org.gradle.api.artifacts.ConfigurationContainer;
import org.gradle.api.artifacts.Dependency;
import org.gradle.api.artifacts.ExcludeRule;
import org.gradle.api.artifacts.ModuleDependency;
import org.gradle.api.artifacts.component.ModuleComponentIdentifier;
import org.gradle.api.artifacts.dsl.DependencyHandler;
import org.gradle.api.artifacts.result.ResolvedArtifactResult;
import org.gradle.api.tasks.Input;
import org.gradle.api.tasks.TaskAction;

/**
 * A {@link Task} for checking the classpath for unnecessary exclusions.
 *
 * @author Andy Wilkinson
 */
public class CheckClasspathForUnnecessaryExclusions extends DefaultTask {

	private static final Map<String, String> SPRING_BOOT_DEPENDENCIES_PROJECT = Collections.singletonMap("path",
			":spring-boot-project:spring-boot-dependencies");

	private final Map<String, Set<String>> exclusionsByDependencyId = new TreeMap<>();

	private final Map<String, Dependency> dependencyById = new HashMap<>();

	private final Dependency platform;

	private final DependencyHandler dependencyHandler;

	private final ConfigurationContainer configurations;

	@Inject
	public CheckClasspathForUnnecessaryExclusions(DependencyHandler dependencyHandler,
			ConfigurationContainer configurations) {
		this.dependencyHandler = getProject().getDependencies();
		this.configurations = getProject().getConfigurations();
		this.platform = this.dependencyHandler
			.create(this.dependencyHandler.platform(this.dependencyHandler.project(SPRING_BOOT_DEPENDENCIES_PROJECT)));
		getOutputs().upToDateWhen((task) -> true);
	}

	public void setClasspath(Configuration classpath) {
		this.exclusionsByDependencyId.clear();
		this.dependencyById.clear();
		classpath.getAllDependencies().all(this::processDependency);
	}

	private void processDependency(Dependency dependency) {
		if (dependency instanceof ModuleDependency moduleDependency) {
			processDependency(moduleDependency);
		}
	}

	private void processDependency(ModuleDependency dependency) {
		String dependencyId = getId(dependency);
		TreeSet<String> exclusions = dependency.getExcludeRules()
			.stream()
			.map(this::getId)
			.collect(Collectors.toCollection(TreeSet::new));
		this.exclusionsByDependencyId.put(dependencyId, exclusions);
		if (!exclusions.isEmpty()) {
			this.dependencyById.put(dependencyId, getProject().getDependencies().create(dependencyId));
		}
	}

	@Input
	Map<String, Set<String>> getExclusionsByDependencyId() {
		return this.exclusionsByDependencyId;
	}

	@TaskAction
	public void checkForUnnecessaryExclusions() {
		Map<String, Set<String>> unnecessaryExclusions = new HashMap<>();
		this.exclusionsByDependencyId.forEach((dependencyId, exclusions) -> {
			if (!exclusions.isEmpty()) {
				Dependency toCheck = this.dependencyById.get(dependencyId);
				this.configurations.detachedConfiguration(toCheck, this.platform)
					.getIncoming()
					.getArtifacts()
					.getArtifacts()
					.stream()
					.map(this::getId)
<<<<<<< HEAD
					.toList();
				exclusions.removeAll(dependencies);
=======
					.forEach(exclusions::remove);
>>>>>>> 700e8909
				removeProfileExclusions(dependencyId, exclusions);
				if (!exclusions.isEmpty()) {
					unnecessaryExclusions.put(dependencyId, exclusions);
				}
			}
		});
		if (!unnecessaryExclusions.isEmpty()) {
			throw new GradleException(getExceptionMessage(unnecessaryExclusions));
		}
	}

	private void removeProfileExclusions(String dependencyId, Set<String> exclusions) {
		if ("org.xmlunit:xmlunit-core".equals(dependencyId)) {
			exclusions.remove("javax.xml.bind:jaxb-api");
		}
	}

	private String getExceptionMessage(Map<String, Set<String>> unnecessaryExclusions) {
		StringBuilder message = new StringBuilder("Unnecessary exclusions detected:");
		for (Entry<String, Set<String>> entry : unnecessaryExclusions.entrySet()) {
			message.append(String.format("%n    %s", entry.getKey()));
			for (String exclusion : entry.getValue()) {
				message.append(String.format("%n       %s", exclusion));
			}
		}
		return message.toString();
	}

	private String getId(ResolvedArtifactResult artifact) {
		return getId((ModuleComponentIdentifier) artifact.getId().getComponentIdentifier());
	}

	private String getId(ModuleDependency dependency) {
		return dependency.getGroup() + ":" + dependency.getName();
	}

	private String getId(ExcludeRule rule) {
		return rule.getGroup() + ":" + rule.getModule();
	}

	private String getId(ModuleComponentIdentifier identifier) {
		return identifier.getGroup() + ":" + identifier.getModule();
	}

}<|MERGE_RESOLUTION|>--- conflicted
+++ resolved
@@ -112,12 +112,7 @@
 					.getArtifacts()
 					.stream()
 					.map(this::getId)
-<<<<<<< HEAD
-					.toList();
-				exclusions.removeAll(dependencies);
-=======
 					.forEach(exclusions::remove);
->>>>>>> 700e8909
 				removeProfileExclusions(dependencyId, exclusions);
 				if (!exclusions.isEmpty()) {
 					unnecessaryExclusions.put(dependencyId, exclusions);
