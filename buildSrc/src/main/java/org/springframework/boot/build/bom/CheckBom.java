/*
 * Copyright 2012-2025 the original author or authors.
 *
 * Licensed under the Apache License, Version 2.0 (the "License");
 * you may not use this file except in compliance with the License.
 * You may obtain a copy of the License at
 *
 *      https://www.apache.org/licenses/LICENSE-2.0
 *
 * Unless required by applicable law or agreed to in writing, software
 * distributed under the License is distributed on an "AS IS" BASIS,
 * WITHOUT WARRANTIES OR CONDITIONS OF ANY KIND, either express or implied.
 * See the License for the specific language governing permissions and
 * limitations under the License.
 */

package org.springframework.boot.build.bom;

import java.util.ArrayList;
import java.util.List;
import java.util.Optional;
import java.util.Set;
import java.util.TreeSet;
import java.util.stream.Collectors;

import javax.inject.Inject;

import org.apache.maven.artifact.versioning.ArtifactVersion;
import org.apache.maven.artifact.versioning.DefaultArtifactVersion;
import org.apache.maven.artifact.versioning.Restriction;
import org.apache.maven.artifact.versioning.VersionRange;
import org.gradle.api.DefaultTask;
import org.gradle.api.GradleException;
import org.gradle.api.artifacts.ConfigurationContainer;
import org.gradle.api.artifacts.dsl.DependencyHandler;
import org.gradle.api.file.RegularFile;
import org.gradle.api.file.RegularFileProperty;
import org.gradle.api.provider.Provider;
import org.gradle.api.tasks.InputFile;
import org.gradle.api.tasks.PathSensitive;
import org.gradle.api.tasks.PathSensitivity;
import org.gradle.api.tasks.TaskAction;

import org.springframework.boot.build.bom.Library.Group;
import org.springframework.boot.build.bom.Library.Module;
import org.springframework.boot.build.bom.Library.ProhibitedVersion;
import org.springframework.boot.build.bom.Library.VersionAlignment;
import org.springframework.boot.build.bom.ResolvedBom.Bom;
import org.springframework.boot.build.bom.ResolvedBom.Id;
import org.springframework.boot.build.bom.ResolvedBom.ResolvedLibrary;
import org.springframework.boot.build.bom.bomr.version.DependencyVersion;

/**
 * Checks the validity of a bom.
 *
 * @author Andy Wilkinson
 * @author Wick Dynex
 */
public abstract class CheckBom extends DefaultTask {

	private final Provider<ResolvedBom> resolvedBom;

	private final ConfigurationContainer configurations;

	private final DependencyHandler dependencies;

	private final BomExtension bom;

	private final BomResolver bomResolver;

	@Inject
	public CheckBom(BomExtension bom) {
		this.configurations = getProject().getConfigurations();
		this.dependencies = getProject().getDependencies();
		this.bom = bom;
		this.resolvedBom = getResolvedBomFile().map(RegularFile::getAsFile).map(ResolvedBom::readFrom);
		this.bomResolver = new BomResolver(this.configurations, this.dependencies);
	}

	@InputFile
	@PathSensitive(PathSensitivity.RELATIVE)
	abstract RegularFileProperty getResolvedBomFile();

	@TaskAction
	void checkBom() {
		List<String> errors = new ArrayList<>();
		for (Library library : this.bom.getLibraries()) {
			checkLibrary(library, errors);
		}
		if (!errors.isEmpty()) {
			System.out.println();
			errors.forEach(System.out::println);
			System.out.println();
			throw new GradleException("Bom check failed. See previous output for details.");
		}
	}

	private void checkLibrary(Library library, List<String> errors) {
		List<String> libraryErrors = new ArrayList<>();
		checkExclusions(library, libraryErrors);
		checkProhibitedVersions(library, libraryErrors);
		checkVersionAlignment(library, libraryErrors);
		checkDependencyManagementAlignment(library, libraryErrors);
		if (!libraryErrors.isEmpty()) {
			errors.add(library.getName());
			for (String libraryError : libraryErrors) {
				errors.add("    - " + libraryError);
			}
		}
	}

	private void checkExclusions(Library library, List<String> errors) {
		for (Group group : library.getGroups()) {
			for (Module module : group.getModules()) {
				if (!module.getExclusions().isEmpty()) {
					checkExclusions(group.getId(), module, library.getVersion().getVersion(), errors);
				}
			}
		}
	}

	private void checkExclusions(String groupId, Module module, DependencyVersion version, List<String> errors) {
		Set<String> resolved = this.configurations
			.detachedConfiguration(this.dependencies.create(groupId + ":" + module.getName() + ":" + version))
			.getResolvedConfiguration()
			.getResolvedArtifacts()
			.stream()
			.map((artifact) -> artifact.getModuleVersion().getId())
			.map((id) -> id.getGroup() + ":" + id.getModule().getName())
			.collect(Collectors.toSet());
		Set<String> exclusions = module.getExclusions()
			.stream()
			.map((exclusion) -> exclusion.getGroupId() + ":" + exclusion.getArtifactId())
			.collect(Collectors.toSet());
		Set<String> unused = new TreeSet<>();
		for (String exclusion : exclusions) {
			if (!resolved.contains(exclusion)) {
				if (exclusion.endsWith(":*")) {
					String group = exclusion.substring(0, exclusion.indexOf(':') + 1);
					if (resolved.stream().noneMatch((candidate) -> candidate.startsWith(group))) {
						unused.add(exclusion);
					}
				}
				else {
					unused.add(exclusion);
				}
			}
		}
		exclusions.removeAll(resolved);
		if (!unused.isEmpty()) {
			errors.add("Unnecessary exclusions on " + groupId + ":" + module.getName() + ": " + exclusions);
		}
	}

	private void checkProhibitedVersions(Library library, List<String> errors) {
		ArtifactVersion currentVersion = new DefaultArtifactVersion(library.getVersion().getVersion().toString());
		for (ProhibitedVersion prohibited : library.getProhibitedVersions()) {
			if (prohibited.isProhibited(library.getVersion().getVersion().toString())) {
				errors.add("Current version " + currentVersion + " is prohibited");
			}
			else {
				VersionRange versionRange = prohibited.getRange();
				if (versionRange != null) {
					for (Restriction restriction : versionRange.getRestrictions()) {
						ArtifactVersion upperBound = restriction.getUpperBound();
						if (upperBound == null) {
							return;
						}
						int comparison = currentVersion.compareTo(upperBound);
						if ((restriction.isUpperBoundInclusive() && comparison <= 0)
								|| ((!restriction.isUpperBoundInclusive()) && comparison < 0)) {
							return;
						}
					}
					errors.add("Version range " + versionRange + " is ineffective as the current version, "
							+ currentVersion + ", is greater than its upper bound");
				}
			}
		}
	}

	private void checkVersionAlignment(Library library, List<String> errors) {
		VersionAlignment versionAlignment = library.getVersionAlignment();
		if (versionAlignment == null) {
			return;
		}
		Set<String> alignedVersions = versionAlignment.resolve();
		if (alignedVersions.size() == 1) {
			String alignedVersion = alignedVersions.iterator().next();
			if (!alignedVersion.equals(library.getVersion().getVersion().toString())) {
				errors.add("Version " + library.getVersion().getVersion() + " is misaligned. It should be "
						+ alignedVersion + ".");
			}
		}
		else {
			if (alignedVersions.isEmpty()) {
				errors.add("Version alignment requires a single version but none were found.");
			}
			else {
				errors.add("Version alignment requires a single version but " + alignedVersions.size() + " were found: "
						+ alignedVersions + ".");
			}
		}
	}

	private void checkDependencyManagementAlignment(Library library, List<String> errors) {
		String alignsWithBom = library.getAlignsWithBom();
		if (alignsWithBom == null) {
			return;
		}
		Bom mavenBom = this.bomResolver.resolveMavenBom(alignsWithBom + ":" + library.getVersion().getVersion());
		ResolvedBom resolvedBom = this.resolvedBom.get();
		Optional<ResolvedLibrary> resolvedLibrary = resolvedBom.libraries()
			.stream()
			.filter((candidate) -> candidate.name().equals(library.getName()))
			.findFirst();
		if (!resolvedLibrary.isPresent()) {
			throw new RuntimeException("Library '%s' not found in resolved bom".formatted(library.getName()));
		}
		checkDependencyManagementAlignment(resolvedLibrary.get(), mavenBom, errors);
	}

<<<<<<< HEAD
	private File resolveBom(Library library, String alignsWithBom) {
		String coordinates = alignsWithBom + ":" + library.getVersion().getVersion() + "@pom";
		Set<ResolvedArtifact> artifacts = this.configurations
			.detachedConfiguration(this.dependencies.create(coordinates))
			.getResolvedConfiguration()
			.getResolvedArtifacts();
		if (artifacts.size() != 1) {
			throw new IllegalStateException("Expected a single artifact but '%s' resolved to %d artifacts"
				.formatted(coordinates, artifacts.size()));
=======
	private void checkDependencyManagementAlignment(ResolvedLibrary library, Bom mavenBom, List<String> errors) {
		List<Id> managedByLibrary = library.managedDependencies();
		List<Id> managedByBom = managedDependenciesOf(mavenBom);

		List<Id> missing = new ArrayList<>(managedByBom);
		missing.removeAll(managedByLibrary);

		List<Id> unexpected = new ArrayList<>(managedByLibrary);
		unexpected.removeAll(managedByBom);
		if (missing.isEmpty() && unexpected.isEmpty()) {
			return;
		}
		String error = "Dependency management does not align with " + mavenBom.id() + ":";
		if (!missing.isEmpty()) {
			error = error + "%n        - Missing:%n            %s".formatted(String.join("\n            ",
					missing.stream().map((dependency) -> dependency.toString()).toList()));
		}
		if (!unexpected.isEmpty()) {
			error = error + "%n        - Unexpected:%n            %s".formatted(String.join("\n            ",
					unexpected.stream().map((dependency) -> dependency.toString()).toList()));
		}
		errors.add(error);
	}

	private List<Id> managedDependenciesOf(Bom mavenBom) {
		List<Id> managedDependencies = new ArrayList<>();
		managedDependencies.addAll(mavenBom.managedDependencies());
		if (mavenBom.parent() != null) {
			managedDependencies.addAll(managedDependenciesOf(mavenBom.parent()));
		}
		for (Bom importedBom : mavenBom.importedBoms()) {
			managedDependencies.addAll(managedDependenciesOf(importedBom));
>>>>>>> 46a30e98
		}
		return managedDependencies;
	}

}<|MERGE_RESOLUTION|>--- conflicted
+++ resolved
@@ -220,17 +220,6 @@
 		checkDependencyManagementAlignment(resolvedLibrary.get(), mavenBom, errors);
 	}
 
-<<<<<<< HEAD
-	private File resolveBom(Library library, String alignsWithBom) {
-		String coordinates = alignsWithBom + ":" + library.getVersion().getVersion() + "@pom";
-		Set<ResolvedArtifact> artifacts = this.configurations
-			.detachedConfiguration(this.dependencies.create(coordinates))
-			.getResolvedConfiguration()
-			.getResolvedArtifacts();
-		if (artifacts.size() != 1) {
-			throw new IllegalStateException("Expected a single artifact but '%s' resolved to %d artifacts"
-				.formatted(coordinates, artifacts.size()));
-=======
 	private void checkDependencyManagementAlignment(ResolvedLibrary library, Bom mavenBom, List<String> errors) {
 		List<Id> managedByLibrary = library.managedDependencies();
 		List<Id> managedByBom = managedDependenciesOf(mavenBom);
@@ -263,7 +252,6 @@
 		}
 		for (Bom importedBom : mavenBom.importedBoms()) {
 			managedDependencies.addAll(managedDependenciesOf(importedBom));
->>>>>>> 46a30e98
 		}
 		return managedDependencies;
 	}
