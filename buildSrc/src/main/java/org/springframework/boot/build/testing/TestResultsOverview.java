--- conflicted
+++ resolved
@@ -42,14 +42,7 @@
 	private final Object monitor = new Object();
 
 	void addFailures(Test test, List<TestDescriptor> failureDescriptors) {
-<<<<<<< HEAD
 		List<TestFailure> testFailures = failureDescriptors.stream().map(TestFailure::new).sorted().toList();
-=======
-		List<TestFailure> testFailures = failureDescriptors.stream()
-			.map(TestFailure::new)
-			.sorted()
-			.collect(Collectors.toList());
->>>>>>> df5898a1
 		synchronized (this.monitor) {
 			this.testFailures.put(test, testFailures);
 		}
