/*
 * Copyright 2012-2024 the original author or authors.
 *
 * Licensed under the Apache License, Version 2.0 (the "License");
 * you may not use this file except in compliance with the License.
 * You may obtain a copy of the License at
 *
 *      https://www.apache.org/licenses/LICENSE-2.0
 *
 * Unless required by applicable law or agreed to in writing, software
 * distributed under the License is distributed on an "AS IS" BASIS,
 * WITHOUT WARRANTIES OR CONDITIONS OF ANY KIND, either express or implied.
 * See the License for the specific language governing permissions and
 * limitations under the License.
 */

package org.springframework.boot.build.antora;

import java.io.File;
import java.io.FileWriter;
import java.io.IOException;
import java.io.InputStream;
import java.io.UncheckedIOException;
import java.nio.file.Files;
import java.nio.file.Path;
import java.util.ArrayList;
import java.util.Collections;
import java.util.LinkedHashMap;
import java.util.List;
import java.util.Map;

import javax.inject.Inject;

import org.gradle.api.DefaultTask;
import org.gradle.api.Project;
import org.gradle.api.file.Directory;
import org.gradle.api.file.RegularFileProperty;
import org.gradle.api.model.ObjectFactory;
import org.gradle.api.provider.ListProperty;
import org.gradle.api.provider.Property;
import org.gradle.api.provider.Provider;
import org.gradle.api.provider.SetProperty;
import org.gradle.api.tasks.Input;
import org.gradle.api.tasks.Nested;
import org.gradle.api.tasks.Optional;
import org.gradle.api.tasks.OutputFile;
import org.gradle.api.tasks.TaskAction;
import org.yaml.snakeyaml.DumperOptions;
import org.yaml.snakeyaml.Yaml;

import org.springframework.boot.build.AntoraConventions;
import org.springframework.boot.build.antora.Extensions.AntoraExtensionsConfiguration.ZipContentsCollector.AlwaysInclude;

/**
 * Task to generate a local Antora playbook.
 *
 * @author Phillip Webb
 */
public abstract class GenerateAntoraPlaybook extends DefaultTask {

	private static final String GENERATED_DOCS = "build/generated/docs/";

	private final Path root;

	private final Provider<String> playbookOutputDir;

	private final String version;

	private final AntoraExtensions antoraExtensions;

	private final AsciidocExtensions asciidocExtensions;

	private final ContentSource contentSource;

	@OutputFile
	public abstract RegularFileProperty getOutputFile();

	public GenerateAntoraPlaybook() {
		this.root = toRealPath(getProject().getRootDir().toPath());
		this.antoraExtensions = getProject().getObjects().newInstance(AntoraExtensions.class, this.root);
		this.asciidocExtensions = getProject().getObjects().newInstance(AsciidocExtensions.class);
		this.version = getProject().getVersion().toString();
		this.playbookOutputDir = configurePlaybookOutputDir(getProject());
		this.contentSource = getProject().getObjects().newInstance(ContentSource.class, this.root);
		setGroup("Documentation");
		setDescription("Generates an Antora playbook.yml file for local use");
		getOutputFile().convention(getProject().getLayout()
			.getBuildDirectory()
			.file("generated/docs/antora-playbook/antora-playbook.yml"));
		this.contentSource.addStartPath(getProject()
			.provider(() -> getProject().getLayout().getProjectDirectory().dir(AntoraConventions.ANTORA_SOURCE_DIR)));
	}

	@Nested
	public AntoraExtensions getAntoraExtensions() {
		return this.antoraExtensions;
	}

	@Nested
	public AsciidocExtensions getAsciidocExtensions() {
		return this.asciidocExtensions;
	}

	@Nested
	public ContentSource getContentSource() {
		return this.contentSource;
	}

	private Provider<String> configurePlaybookOutputDir(Project project) {
		Path siteDirectory = getProject().getLayout().getBuildDirectory().dir("site").get().getAsFile().toPath();
		return project.provider(() -> {
			Path playbookDir = toRealPath(getOutputFile().get().getAsFile().toPath()).getParent();
			Path outputDir = toRealPath(siteDirectory);
			return "." + File.separator + playbookDir.relativize(outputDir).toString();
		});
	}

	@TaskAction
	public void writePlaybookYml() throws IOException {
		File file = getOutputFile().get().getAsFile();
		file.getParentFile().mkdirs();
		try (FileWriter out = new FileWriter(file)) {
			createYaml().dump(getData(), out);
		}
	}

	private Map<String, Object> getData() throws IOException {
		Map<String, Object> data = loadPlaybookTemplate();
		addExtensions(data);
		addSources(data);
		addDir(data);
		return data;
	}

	@SuppressWarnings("unchecked")
	private Map<String, Object> loadPlaybookTemplate() throws IOException {
		try (InputStream resource = getClass().getResourceAsStream("antora-playbook-template.yml")) {
			return createYaml().loadAs(resource, LinkedHashMap.class);
		}
	}

	@SuppressWarnings("unchecked")
	private void addExtensions(Map<String, Object> data) {
		Map<String, Object> antora = (Map<String, Object>) data.get("antora");
		antora.put("extensions", Extensions.antora((extensions) -> {
			extensions.xref(
					(xref) -> xref.stub(this.antoraExtensions.getXref().getStubs().getOrElse(Collections.emptyList())));
			extensions.zipContentsCollector((zipContentsCollector) -> {
				zipContentsCollector.versionFile("gradle.properties");
				zipContentsCollector.locations(this.antoraExtensions.getZipContentsCollector()
					.getLocations()
					.getOrElse(Collections.emptyList()));
				zipContentsCollector
					.alwaysInclude(this.antoraExtensions.getZipContentsCollector().getAlwaysInclude().getOrNull());
			});
			extensions.rootComponent((rootComponent) -> rootComponent.name("boot"));
		}));
		Map<String, Object> asciidoc = (Map<String, Object>) data.get("asciidoc");
		List<String> asciidocExtensions = Extensions.asciidoc();
		if (this.asciidocExtensions.getExcludeJavadocExtension().getOrElse(Boolean.FALSE)) {
			asciidocExtensions = new ArrayList<>(asciidocExtensions);
			asciidocExtensions.remove("@springio/asciidoctor-extensions/javadoc-extension");
		}
		asciidoc.put("extensions", asciidocExtensions);
	}

	private void addSources(Map<String, Object> data) {
		List<Map<String, Object>> contentSources = getList(data, "content.sources");
		contentSources.add(createContentSource());
	}

	private Map<String, Object> createContentSource() {
		Map<String, Object> source = new LinkedHashMap<>();
		Path playbookPath = getOutputFile().get().getAsFile().toPath().getParent();
		StringBuilder url = new StringBuilder(".");
		this.root.relativize(playbookPath).normalize().forEach((path) -> url.append(File.separator).append(".."));
		source.put("url", url.toString());
		source.put("branches", "HEAD");
		source.put("version", this.version);
		source.put("start_paths", this.contentSource.getStartPaths().get());
		return source;
	}

	private void addDir(Map<String, Object> data) {
<<<<<<< HEAD
		Path playbookDir = toRealPath(getOutputFile().get().getAsFile().toPath()).getParent();
		Path outputDir = toRealPath(
				getProject().getLayout().getBuildDirectory().dir("site").get().getAsFile().toPath());
		data.put("output", Map.of("dir", "." + File.separator + playbookDir.relativize(outputDir)));
=======
		data.put("output", Map.of("dir", this.playbookOutputDir.get()));
>>>>>>> f9281a61
	}

	@SuppressWarnings("unchecked")
	private <T> List<T> getList(Map<String, Object> data, String location) {
		return (List<T>) get(data, location);
	}

	@SuppressWarnings("unchecked")
	private Object get(Map<String, Object> data, String location) {
		Object result = data;
		String[] keys = location.split("\\.");
		for (String key : keys) {
			result = ((Map<String, Object>) result).get(key);
		}
		return result;
	}

	private Yaml createYaml() {
		DumperOptions options = new DumperOptions();
		options.setDefaultFlowStyle(DumperOptions.FlowStyle.BLOCK);
		options.setPrettyFlow(true);
		return new Yaml(options);
	}

	private static Path toRealPath(Path path) {
		try {
			return Files.exists(path) ? path.toRealPath() : path;
		}
		catch (IOException ex) {
			throw new UncheckedIOException(ex);
		}
	}

	public abstract static class AntoraExtensions {

		private final Xref xref;

		private final ZipContentsCollector zipContentsCollector;

		@Inject
		public AntoraExtensions(ObjectFactory objects, Path root) {
			this.xref = objects.newInstance(Xref.class);
			this.zipContentsCollector = objects.newInstance(ZipContentsCollector.class, root);
		}

		@Nested
		public Xref getXref() {
			return this.xref;
		}

		@Nested
		public ZipContentsCollector getZipContentsCollector() {
			return this.zipContentsCollector;
		}

		public abstract static class Xref {

			@Input
			@Optional
			public abstract ListProperty<String> getStubs();

		}

		public abstract static class ZipContentsCollector {

			private final Provider<List<String>> locations;

			@Inject
			public ZipContentsCollector(Project project, Path root) {
				this.locations = configureZipContentCollectorLocations(project, root);
			}

			private Provider<List<String>> configureZipContentCollectorLocations(Project project, Path root) {
				ListProperty<String> locations = project.getObjects().listProperty(String.class);
				Path relativeProjectPath = relativize(root, project.getProjectDir().toPath());
				String locationName = project.getName() + "-${version}-${name}-${classifier}.zip";
				locations.add(project
					.provider(() -> relativeProjectPath.resolve(GENERATED_DOCS + "antora-content/" + locationName)
						.toString()));
				locations.addAll(getDependencies().map((dependencies) -> dependencies.stream()
					.map((dependency) -> relativeProjectPath
						.resolve(GENERATED_DOCS + "antora-dependencies-content/" + dependency + "/" + locationName))
					.map(Path::toString)
					.toList()));
				return locations;
			}

			private static Path relativize(Path root, Path subPath) {
				return toRealPath(root).relativize(toRealPath(subPath)).normalize();
			}

			@Input
			@Optional
			public abstract ListProperty<AlwaysInclude> getAlwaysInclude();

			@Input
			@Optional
			public Provider<List<String>> getLocations() {
				return this.locations;
			}

			@Input
			@Optional
			public abstract SetProperty<String> getDependencies();

		}

	}

	public abstract static class AsciidocExtensions {

		@Inject
		public AsciidocExtensions() {

		}

		@Input
		@Optional
		public abstract Property<Boolean> getExcludeJavadocExtension();

	}

	public abstract static class ContentSource {

		private final Path root;

		@Inject
		public ContentSource(Path root) {
			this.root = root;
		}

		@Input
		public abstract ListProperty<String> getStartPaths();

		void addStartPath(Provider<Directory> startPath) {
			getStartPaths()
				.add(startPath.map((dir) -> this.root.relativize(toRealPath(dir.getAsFile().toPath())).toString()));
		}

	}

}<|MERGE_RESOLUTION|>--- conflicted
+++ resolved
@@ -182,14 +182,7 @@
 	}
 
 	private void addDir(Map<String, Object> data) {
-<<<<<<< HEAD
-		Path playbookDir = toRealPath(getOutputFile().get().getAsFile().toPath()).getParent();
-		Path outputDir = toRealPath(
-				getProject().getLayout().getBuildDirectory().dir("site").get().getAsFile().toPath());
-		data.put("output", Map.of("dir", "." + File.separator + playbookDir.relativize(outputDir)));
-=======
 		data.put("output", Map.of("dir", this.playbookOutputDir.get()));
->>>>>>> f9281a61
 	}
 
 	@SuppressWarnings("unchecked")
