/*
 * Copyright 2012-2023 the original author or authors.
 *
 * Licensed under the Apache License, Version 2.0 (the "License");
 * you may not use this file except in compliance with the License.
 * You may obtain a copy of the License at
 *
 *      https://www.apache.org/licenses/LICENSE-2.0
 *
 * Unless required by applicable law or agreed to in writing, software
 * distributed under the License is distributed on an "AS IS" BASIS,
 * WITHOUT WARRANTIES OR CONDITIONS OF ANY KIND, either express or implied.
 * See the License for the specific language governing permissions and
 * limitations under the License.
 */

package org.springframework.boot.maven;

import java.io.File;

import org.junit.jupiter.api.TestTemplate;
import org.junit.jupiter.api.condition.DisabledOnOs;
import org.junit.jupiter.api.condition.OS;
import org.junit.jupiter.api.extension.ExtendWith;

import static org.assertj.core.api.Assertions.assertThat;
import static org.assertj.core.api.Assertions.contentOf;

/**
 * Integration tests for the Maven plugin's run goal.
 *
 * @author Andy Wilkinson
 */
@ExtendWith(MavenBuildExtension.class)
class RunIntegrationTests {

	@TestTemplate
	void whenTheRunGoalIsExecutedTheApplicationIsForkedWithOptimizedJvmArguments(MavenBuild mavenBuild) {
		mavenBuild.project("run").goals("spring-boot:run", "-X").execute((project) -> {
			String jvmArguments = "JVM argument(s): -XX:TieredStopAtLevel=1";
			assertThat(buildLog(project)).contains("I haz been run").contains(jvmArguments);
		});
	}

	@TestTemplate
<<<<<<< HEAD
=======
	@Deprecated
	void whenForkingIsDisabledAndDevToolsIsPresentDevToolsIsDisabled(MavenBuild mavenBuild) {
		mavenBuild.project("run-devtools")
			.goals("spring-boot:run")
			.execute((project) -> assertThat(buildLog(project)).contains("I haz been run")
				.contains("Fork mode disabled, devtools will be disabled"));
	}

	@TestTemplate
	@Deprecated
	void whenForkingIsDisabledJvmArgumentsAndWorkingDirectoryAreIgnored(MavenBuild mavenBuild) {
		mavenBuild.project("run-disable-fork")
			.goals("spring-boot:run")
			.execute((project) -> assertThat(buildLog(project)).contains("I haz been run")
				.contains("Fork mode disabled, ignoring JVM argument(s) [-Dproperty1=value1 -Dproperty2 -Dfoo=bar]")
				.contains("Fork mode disabled, ignoring working directory configuration"));
	}

	@TestTemplate
>>>>>>> df5898a1
	void whenEnvironmentVariablesAreConfiguredTheyAreAvailableToTheApplication(MavenBuild mavenBuild) {
		mavenBuild.project("run-envargs")
			.goals("spring-boot:run")
			.execute((project) -> assertThat(buildLog(project)).contains("I haz been run"));
	}

	@TestTemplate
	void whenExclusionsAreConfiguredExcludedDependenciesDoNotAppearOnTheClasspath(MavenBuild mavenBuild) {
		mavenBuild.project("run-exclude")
			.goals("spring-boot:run")
			.execute((project) -> assertThat(buildLog(project)).contains("I haz been run"));
	}

	@TestTemplate
	void whenSystemPropertiesAndJvmArgumentsAreConfiguredTheyAreAvailableToTheApplication(MavenBuild mavenBuild) {
		mavenBuild.project("run-jvm-system-props")
			.goals("spring-boot:run")
			.execute((project) -> assertThat(buildLog(project)).contains("I haz been run"));
	}

	@TestTemplate
	void whenJvmArgumentsAreConfiguredTheyAreAvailableToTheApplication(MavenBuild mavenBuild) {
		mavenBuild.project("run-jvmargs")
			.goals("spring-boot:run")
			.execute((project) -> assertThat(buildLog(project)).contains("I haz been run"));
	}

	@TestTemplate
	void whenCommandLineSpecifiesJvmArgumentsTheyAreAvailableToTheApplication(MavenBuild mavenBuild) {
		mavenBuild.project("run-jvmargs-commandline")
			.goals("spring-boot:run")
			.systemProperty("spring-boot.run.jvmArguments", "-Dfoo=value-from-cmd")
			.execute((project) -> assertThat(buildLog(project)).contains("I haz been run"));
	}

	@TestTemplate
	void whenPomAndCommandLineSpecifyJvmArgumentsThenPomOverrides(MavenBuild mavenBuild) {
		mavenBuild.project("run-jvmargs")
			.goals("spring-boot:run")
			.systemProperty("spring-boot.run.jvmArguments", "-Dfoo=value-from-cmd")
			.execute((project) -> assertThat(buildLog(project)).contains("I haz been run"));
	}

	@TestTemplate
	void whenProfilesAreConfiguredTheyArePassedToTheApplication(MavenBuild mavenBuild) {
		mavenBuild.project("run-profiles")
			.goals("spring-boot:run", "-X")
			.execute((project) -> assertThat(buildLog(project)).contains("I haz been run with profile(s) 'foo,bar'"));
	}

	@TestTemplate
<<<<<<< HEAD
=======
	@Deprecated
	void whenProfilesAreConfiguredAndForkingIsDisabledTheyArePassedToTheApplication(MavenBuild mavenBuild) {
		mavenBuild.project("run-profiles-fork-disabled")
			.goals("spring-boot:run")
			.execute((project) -> assertThat(buildLog(project)).contains("I haz been run with profile(s) 'foo,bar'"));
	}

	@TestTemplate
>>>>>>> df5898a1
	void whenUseTestClasspathIsEnabledTheApplicationHasTestDependenciesOnItsClasspath(MavenBuild mavenBuild) {
		mavenBuild.project("run-use-test-classpath")
			.goals("spring-boot:run")
			.execute((project) -> assertThat(buildLog(project)).contains("I haz been run"));
	}

	@TestTemplate
	void whenAWorkingDirectoryIsConfiguredTheApplicationIsRunFromThatDirectory(MavenBuild mavenBuild) {
		mavenBuild.project("run-working-directory")
			.goals("spring-boot:run")
			.execute((project) -> assertThat(buildLog(project)).containsPattern("I haz been run from.*src.main.java"));
	}

	@TestTemplate
	@DisabledOnOs(OS.WINDOWS)
	void whenAToolchainIsConfiguredItIsUsedToRunTheApplication(MavenBuild mavenBuild) {
		mavenBuild.project("run-toolchains")
			.goals("verify", "-t", "toolchains.xml")
			.execute((project) -> assertThat(buildLog(project)).contains("The Maven Toolchains is awesome!"));
	}

	@TestTemplate
	void whenPomSpecifiesRunArgumentsContainingCommasTheyArePassedToTheApplicationCorrectly(MavenBuild mavenBuild) {
		mavenBuild.project("run-arguments")
			.goals("spring-boot:run")
			.execute((project) -> assertThat(buildLog(project))
				.contains("I haz been run with profile(s) 'foo,bar' and endpoint(s) 'prometheus,info'"));
	}

	@TestTemplate
	void whenCommandLineSpecifiesRunArgumentsContainingCommasTheyArePassedToTheApplicationCorrectly(
			MavenBuild mavenBuild) {
		mavenBuild.project("run-arguments-commandline")
			.goals("spring-boot:run")
			.systemProperty("spring-boot.run.arguments",
					"--management.endpoints.web.exposure.include=prometheus,info,health,metrics --spring.profiles.active=foo,bar")
			.execute((project) -> assertThat(buildLog(project))
				.contains("I haz been run with profile(s) 'foo,bar' and endpoint(s) 'prometheus,info,health,metrics'"));
	}

	@TestTemplate
	void whenPomAndCommandLineSpecifyRunArgumentsThenPomOverrides(MavenBuild mavenBuild) {
		mavenBuild.project("run-arguments")
			.goals("spring-boot:run")
			.systemProperty("spring-boot.run.arguments",
					"--management.endpoints.web.exposure.include=one,two,three --spring.profiles.active=test")
			.execute((project) -> assertThat(buildLog(project))
				.contains("I haz been run with profile(s) 'foo,bar' and endpoint(s) 'prometheus,info'"));
	}

	private String buildLog(File project) {
		return contentOf(new File(project, "target/build.log"));
	}

}<|MERGE_RESOLUTION|>--- conflicted
+++ resolved
@@ -43,28 +43,6 @@
 	}
 
 	@TestTemplate
-<<<<<<< HEAD
-=======
-	@Deprecated
-	void whenForkingIsDisabledAndDevToolsIsPresentDevToolsIsDisabled(MavenBuild mavenBuild) {
-		mavenBuild.project("run-devtools")
-			.goals("spring-boot:run")
-			.execute((project) -> assertThat(buildLog(project)).contains("I haz been run")
-				.contains("Fork mode disabled, devtools will be disabled"));
-	}
-
-	@TestTemplate
-	@Deprecated
-	void whenForkingIsDisabledJvmArgumentsAndWorkingDirectoryAreIgnored(MavenBuild mavenBuild) {
-		mavenBuild.project("run-disable-fork")
-			.goals("spring-boot:run")
-			.execute((project) -> assertThat(buildLog(project)).contains("I haz been run")
-				.contains("Fork mode disabled, ignoring JVM argument(s) [-Dproperty1=value1 -Dproperty2 -Dfoo=bar]")
-				.contains("Fork mode disabled, ignoring working directory configuration"));
-	}
-
-	@TestTemplate
->>>>>>> df5898a1
 	void whenEnvironmentVariablesAreConfiguredTheyAreAvailableToTheApplication(MavenBuild mavenBuild) {
 		mavenBuild.project("run-envargs")
 			.goals("spring-boot:run")
@@ -116,17 +94,6 @@
 	}
 
 	@TestTemplate
-<<<<<<< HEAD
-=======
-	@Deprecated
-	void whenProfilesAreConfiguredAndForkingIsDisabledTheyArePassedToTheApplication(MavenBuild mavenBuild) {
-		mavenBuild.project("run-profiles-fork-disabled")
-			.goals("spring-boot:run")
-			.execute((project) -> assertThat(buildLog(project)).contains("I haz been run with profile(s) 'foo,bar'"));
-	}
-
-	@TestTemplate
->>>>>>> df5898a1
 	void whenUseTestClasspathIsEnabledTheApplicationHasTestDependenciesOnItsClasspath(MavenBuild mavenBuild) {
 		mavenBuild.project("run-use-test-classpath")
 			.goals("spring-boot:run")
