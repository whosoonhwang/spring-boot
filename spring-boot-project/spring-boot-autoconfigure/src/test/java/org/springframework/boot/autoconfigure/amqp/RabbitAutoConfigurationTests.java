--- conflicted
+++ resolved
@@ -280,19 +280,6 @@
 	}
 
 	@Test
-<<<<<<< HEAD
-=======
-	@Deprecated
-	public void testRabbitTemplateDefaultQueue() {
-		this.contextRunner.withUserConfiguration(TestConfiguration.class)
-				.withPropertyValues("spring.rabbitmq.template.queue:default-queue").run((context) -> {
-					RabbitTemplate rabbitTemplate = context.getBean(RabbitTemplate.class);
-					assertThat(rabbitTemplate).hasFieldOrPropertyWithValue("defaultReceiveQueue", "default-queue");
-				});
-	}
-
-	@Test
->>>>>>> 24925c3d
 	public void testRabbitTemplateMandatory() {
 		this.contextRunner.withUserConfiguration(TestConfiguration.class)
 				.withPropertyValues("spring.rabbitmq.template.mandatory:true").run((context) -> {
@@ -711,8 +698,7 @@
 	protected static class TestConfiguration3 {
 
 		@Bean
-		RabbitTemplate rabbitTemplate(ConnectionFactory connectionFactory,
-				MessageConverter messageConverter) {
+		RabbitTemplate rabbitTemplate(ConnectionFactory connectionFactory, MessageConverter messageConverter) {
 			RabbitTemplate rabbitTemplate = new RabbitTemplate(connectionFactory);
 			rabbitTemplate.setMessageConverter(messageConverter);
 			return rabbitTemplate;
