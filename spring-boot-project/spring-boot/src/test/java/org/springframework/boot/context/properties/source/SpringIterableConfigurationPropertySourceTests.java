/*
 * Copyright 2012-2023 the original author or authors.
 *
 * Licensed under the Apache License, Version 2.0 (the "License");
 * you may not use this file except in compliance with the License.
 * You may obtain a copy of the License at
 *
 *      https://www.apache.org/licenses/LICENSE-2.0
 *
 * Unless required by applicable law or agreed to in writing, software
 * distributed under the License is distributed on an "AS IS" BASIS,
 * WITHOUT WARRANTIES OR CONDITIONS OF ANY KIND, either express or implied.
 * See the License for the specific language governing permissions and
 * limitations under the License.
 */

package org.springframework.boot.context.properties.source;

import java.util.ConcurrentModificationException;
import java.util.Iterator;
import java.util.LinkedHashMap;
import java.util.LinkedHashSet;
import java.util.Map;
import java.util.Set;

import org.junit.jupiter.api.Test;

import org.springframework.boot.env.OriginTrackedMapPropertySource;
import org.springframework.boot.origin.Origin;
import org.springframework.boot.origin.OriginLookup;
import org.springframework.core.env.EnumerablePropertySource;
import org.springframework.core.env.MapPropertySource;
import org.springframework.core.env.PropertySource;
import org.springframework.core.env.StandardEnvironment;
import org.springframework.core.env.SystemEnvironmentPropertySource;

import static org.assertj.core.api.Assertions.assertThat;
import static org.assertj.core.api.Assertions.assertThatIllegalArgumentException;
import static org.mockito.Mockito.mock;

/**
 * Tests for {@link SpringIterableConfigurationPropertySource}.
 *
 * @author Phillip Webb
 * @author Madhura Bhave
 * @author Fahim Farook
 */
class SpringIterableConfigurationPropertySourceTests {

	@Test
	void createWhenPropertySourceIsNullShouldThrowException() {
		assertThatIllegalArgumentException()
			.isThrownBy(() -> new SpringIterableConfigurationPropertySource(null, mock(PropertyMapper.class)))
			.withMessageContaining("PropertySource must not be null");
	}

	@Test
	void iteratorShouldAdaptNames() {
		Map<String, Object> source = new LinkedHashMap<>();
		source.put("key1", "value1");
		source.put("key2", "value2");
		source.put("key3", "value3");
		source.put("key4", "value4");
		EnumerablePropertySource<?> propertySource = new MapPropertySource("test", source);
		TestPropertyMapper mapper1 = new TestPropertyMapper();
		mapper1.addFromPropertySource("key1", "my.key1");
		mapper1.addFromPropertySource("key2", "my.key2a");
		mapper1.addFromPropertySource("key4", "my.key4");
		TestPropertyMapper mapper2 = new TestPropertyMapper();
		mapper2.addFromPropertySource("key2", "my.key2b");
		SpringIterableConfigurationPropertySource adapter = new SpringIterableConfigurationPropertySource(
				propertySource, mapper1, mapper2);
		assertThat(adapter.iterator()).toIterable()
			.extracting(Object::toString)
			.containsExactly("my.key1", "my.key2a", "my.key4");
	}

	@Test
	void getValueShouldUseDirectMapping() {
		Map<String, Object> source = new LinkedHashMap<>();
		source.put("key1", "value1");
		source.put("key2", "value2");
		source.put("key3", "value3");
		EnumerablePropertySource<?> propertySource = new MapPropertySource("test", source);
		TestPropertyMapper mapper = new TestPropertyMapper();
		ConfigurationPropertyName name = ConfigurationPropertyName.of("my.key");
		mapper.addFromConfigurationProperty(name, "key2");
		SpringIterableConfigurationPropertySource adapter = new SpringIterableConfigurationPropertySource(
				propertySource, mapper);
		assertThat(adapter.getConfigurationProperty(name).getValue()).isEqualTo("value2");
	}

	@Test
	void getValueShouldUseEnumerableMapping() {
		Map<String, Object> source = new LinkedHashMap<>();
		source.put("key1", "value1");
		source.put("key2", "value2");
		source.put("key3", "value3");
		EnumerablePropertySource<?> propertySource = new MapPropertySource("test", source);
		TestPropertyMapper mapper = new TestPropertyMapper();
		mapper.addFromPropertySource("key1", "my.missing");
		mapper.addFromPropertySource("key2", "my.k-e-y");
		SpringIterableConfigurationPropertySource adapter = new SpringIterableConfigurationPropertySource(
				propertySource, mapper);
		ConfigurationPropertyName name = ConfigurationPropertyName.of("my.key");
		assertThat(adapter.getConfigurationProperty(name).getValue()).isEqualTo("value2");
	}

	@Test
	void getValueOrigin() {
		Map<String, Object> source = new LinkedHashMap<>();
		source.put("key", "value");
		EnumerablePropertySource<?> propertySource = new MapPropertySource("test", source);
		TestPropertyMapper mapper = new TestPropertyMapper();
		ConfigurationPropertyName name = ConfigurationPropertyName.of("my.key");
		mapper.addFromConfigurationProperty(name, "key");
		SpringIterableConfigurationPropertySource adapter = new SpringIterableConfigurationPropertySource(
				propertySource, mapper);
<<<<<<< HEAD
		assertThat(adapter.getConfigurationProperty(name).getOrigin())
				.hasToString("\"key\" from property source \"test\"");
=======
		assertThat(adapter.getConfigurationProperty(name).getOrigin().toString())
			.isEqualTo("\"key\" from property source \"test\"");
>>>>>>> df5898a1
	}

	@Test
	void getValueWhenOriginCapableShouldIncludeSourceOrigin() {
		Map<String, Object> source = new LinkedHashMap<>();
		source.put("key", "value");
		EnumerablePropertySource<?> propertySource = new OriginCapablePropertySource<>(
				new MapPropertySource("test", source));
		TestPropertyMapper mapper = new TestPropertyMapper();
		ConfigurationPropertyName name = ConfigurationPropertyName.of("my.key");
		mapper.addFromConfigurationProperty(name, "key");
		SpringIterableConfigurationPropertySource adapter = new SpringIterableConfigurationPropertySource(
				propertySource, mapper);
		assertThat(adapter.getConfigurationProperty(name).getOrigin()).hasToString("TestOrigin key");
	}

	@Test
	void containsDescendantOfShouldCheckSourceNames() {
		Map<String, Object> source = new LinkedHashMap<>();
		source.put("foo.bar", "value");
		source.put("faf", "value");
		EnumerablePropertySource<?> propertySource = new OriginCapablePropertySource<>(
				new MapPropertySource("test", source));
		SpringIterableConfigurationPropertySource adapter = new SpringIterableConfigurationPropertySource(
				propertySource, DefaultPropertyMapper.INSTANCE);
		assertThat(adapter.containsDescendantOf(ConfigurationPropertyName.of("foo")))
			.isEqualTo(ConfigurationPropertyState.PRESENT);
		assertThat(adapter.containsDescendantOf(ConfigurationPropertyName.of("faf")))
			.isEqualTo(ConfigurationPropertyState.ABSENT);
		assertThat(adapter.containsDescendantOf(ConfigurationPropertyName.of("fof")))
			.isEqualTo(ConfigurationPropertyState.ABSENT);
	}

	@Test
	void containsDescendantOfWhenSystemEnvironmentPropertySourceShouldLegacyProperty() {
		Map<String, Object> source = new LinkedHashMap<>();
		source.put("FOO_BAR_BAZ_BONG", "bing");
		source.put("FOO_ALPHABRAVO_GAMMA", "delta");
		SystemEnvironmentPropertySource propertySource = new SystemEnvironmentPropertySource(
				StandardEnvironment.SYSTEM_ENVIRONMENT_PROPERTY_SOURCE_NAME, source);
		SpringIterableConfigurationPropertySource adapter = new SpringIterableConfigurationPropertySource(
				propertySource, SystemEnvironmentPropertyMapper.INSTANCE);
		assertThat(adapter.containsDescendantOf(ConfigurationPropertyName.of("foo.bar-baz")))
			.isEqualTo(ConfigurationPropertyState.PRESENT);
		assertThat(adapter.containsDescendantOf(ConfigurationPropertyName.of("foo.alpha-bravo")))
			.isEqualTo(ConfigurationPropertyState.PRESENT);
		assertThat(adapter.containsDescendantOf(ConfigurationPropertyName.of("foo.blah")))
			.isEqualTo(ConfigurationPropertyState.ABSENT);
	}

	@Test
	void simpleMapPropertySourceKeyDataChangeInvalidatesCache() {
		// gh-13344
		Map<String, Object> map = new LinkedHashMap<>();
		map.put("key1", "value1");
		map.put("key2", "value2");
		EnumerablePropertySource<?> source = new MapPropertySource("test", map);
		SpringIterableConfigurationPropertySource adapter = new SpringIterableConfigurationPropertySource(source,
				DefaultPropertyMapper.INSTANCE);
		assertThat(adapter.stream()).hasSize(2);
		map.put("key3", "value3");
		assertThat(adapter.stream()).hasSize(3);
	}

	@Test
	void concurrentModificationExceptionInvalidatesCache() {
		// gh-17013
		ConcurrentModificationThrowingMap<String, Object> map = new ConcurrentModificationThrowingMap<>();
		map.put("key1", "value1");
		map.put("key2", "value2");
		EnumerablePropertySource<?> source = new MapPropertySource("test", map);
		SpringIterableConfigurationPropertySource adapter = new SpringIterableConfigurationPropertySource(source,
				DefaultPropertyMapper.INSTANCE);
		assertThat(adapter.stream()).hasSize(2);
		map.setThrowException(true);
		map.put("key3", "value3");
		assertThat(adapter.stream()).hasSize(3);
	}

	@Test
	void originTrackedMapPropertySourceKeyAdditionInvalidatesCache() {
		// gh-13344
		Map<String, Object> map = new LinkedHashMap<>();
		map.put("key1", "value1");
		map.put("key2", "value2");
		EnumerablePropertySource<?> source = new OriginTrackedMapPropertySource("test", map);
		SpringIterableConfigurationPropertySource adapter = new SpringIterableConfigurationPropertySource(source,
				DefaultPropertyMapper.INSTANCE);
		assertThat(adapter.stream()).hasSize(2);
		map.put("key3", "value3");
		assertThat(adapter.stream()).hasSize(3);
	}

	@Test
	void readOnlyOriginTrackedMapPropertySourceKeyAdditionDoesNotInvalidateCache() {
		// gh-16717
		Map<String, Object> map = new LinkedHashMap<>();
		map.put("key1", "value1");
		map.put("key2", "value2");
		EnumerablePropertySource<?> source = new OriginTrackedMapPropertySource("test", map, true);
		SpringIterableConfigurationPropertySource adapter = new SpringIterableConfigurationPropertySource(source,
				DefaultPropertyMapper.INSTANCE);
		assertThat(adapter.stream()).hasSize(2);
		map.put("key3", "value3");
		assertThat(adapter.stream()).hasSize(2);
	}

	@Test
	void orderOfUnderlyingSourceIsPreserved() {
		Map<String, Object> map = new LinkedHashMap<>();
		map.put("test.map.alpha", "value1");
		map.put("test.map.bravo", "value2");
		map.put("test.map.charlie", "value3");
		map.put("test.map.delta", "value4");
		EnumerablePropertySource<?> source = new OriginTrackedMapPropertySource("test", map, true);
		SpringIterableConfigurationPropertySource propertySource = new SpringIterableConfigurationPropertySource(source,
				DefaultPropertyMapper.INSTANCE);
		assertThat(propertySource.stream().map(ConfigurationPropertyName::toString)).containsExactly("test.map.alpha",
				"test.map.bravo", "test.map.charlie", "test.map.delta");
	}

	/**
	 * Test {@link PropertySource} that's also an {@link OriginLookup}.
	 *
	 * @param <T> the source type
	 */
	static class OriginCapablePropertySource<T> extends EnumerablePropertySource<T> implements OriginLookup<String> {

		private final EnumerablePropertySource<T> propertySource;

		OriginCapablePropertySource(EnumerablePropertySource<T> propertySource) {
			super(propertySource.getName(), propertySource.getSource());
			this.propertySource = propertySource;
		}

		@Override
		public Object getProperty(String name) {
			return this.propertySource.getProperty(name);
		}

		@Override
		public String[] getPropertyNames() {
			return this.propertySource.getPropertyNames();
		}

		@Override
		public Origin getOrigin(String name) {
			return new Origin() {

				@Override
				public String toString() {
					return "TestOrigin " + name;
				}

			};
		}

	}

	static class ConcurrentModificationThrowingMap<K, V> extends LinkedHashMap<K, V> {

		private boolean throwException;

		void setThrowException(boolean throwException) {
			this.throwException = throwException;
		}

		@Override
		public Set<K> keySet() {
			return new KeySet(super.keySet());
		}

		private class KeySet extends LinkedHashSet<K> {

			KeySet(Set<K> keySet) {
				super(keySet);
			}

			@Override
			public Iterator<K> iterator() {
				if (ConcurrentModificationThrowingMap.this.throwException) {
					ConcurrentModificationThrowingMap.this.throwException = false;
					throw new ConcurrentModificationException();
				}
				return super.iterator();
			}

		}

	}

}<|MERGE_RESOLUTION|>--- conflicted
+++ resolved
@@ -116,13 +116,8 @@
 		mapper.addFromConfigurationProperty(name, "key");
 		SpringIterableConfigurationPropertySource adapter = new SpringIterableConfigurationPropertySource(
 				propertySource, mapper);
-<<<<<<< HEAD
 		assertThat(adapter.getConfigurationProperty(name).getOrigin())
-				.hasToString("\"key\" from property source \"test\"");
-=======
-		assertThat(adapter.getConfigurationProperty(name).getOrigin().toString())
-			.isEqualTo("\"key\" from property source \"test\"");
->>>>>>> df5898a1
+			.hasToString("\"key\" from property source \"test\"");
 	}
 
 	@Test
