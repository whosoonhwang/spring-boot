/*
<<<<<<< HEAD
 * Copyright 2012-2022 the original author or authors.
=======
 * Copyright 2012-2023 the original author or authors.
>>>>>>> df5898a1
 *
 * Licensed under the Apache License, Version 2.0 (the "License");
 * you may not use this file except in compliance with the License.
 * You may obtain a copy of the License at
 *
 *      https://www.apache.org/licenses/LICENSE-2.0
 *
 * Unless required by applicable law or agreed to in writing, software
 * distributed under the License is distributed on an "AS IS" BASIS,
 * WITHOUT WARRANTIES OR CONDITIONS OF ANY KIND, either express or implied.
 * See the License for the specific language governing permissions and
 * limitations under the License.
 */

package org.springframework.boot.convert;

import java.util.stream.Stream;

import org.junit.jupiter.params.provider.Arguments;

import org.springframework.core.convert.ConversionFailedException;
import org.springframework.core.convert.ConversionService;
import org.springframework.core.convert.TypeDescriptor;
import org.springframework.util.unit.DataSize;
import org.springframework.util.unit.DataUnit;

import static org.assertj.core.api.Assertions.assertThat;
import static org.assertj.core.api.Assertions.assertThatExceptionOfType;

/**
 * Tests for {@link StringToDataSizeConverter}.
 *
 * @author Stephane Nicoll
 */
class StringToDataSizeConverterTests {

	@ConversionServiceTest
	void convertWhenSimpleBytesShouldReturnDataSize(ConversionService conversionService) {
		assertThat(convert(conversionService, "10B")).isEqualTo(DataSize.ofBytes(10));
		assertThat(convert(conversionService, "+10B")).isEqualTo(DataSize.ofBytes(10));
		assertThat(convert(conversionService, "-10B")).isEqualTo(DataSize.ofBytes(-10));
	}

	@ConversionServiceTest
	void convertWhenSimpleKilobytesShouldReturnDataSize(ConversionService conversionService) {
		assertThat(convert(conversionService, "10KB")).isEqualTo(DataSize.ofKilobytes(10));
		assertThat(convert(conversionService, "+10KB")).isEqualTo(DataSize.ofKilobytes(10));
		assertThat(convert(conversionService, "-10KB")).isEqualTo(DataSize.ofKilobytes(-10));
	}

	@ConversionServiceTest
	void convertWhenSimpleMegabytesShouldReturnDataSize(ConversionService conversionService) {
		assertThat(convert(conversionService, "10MB")).isEqualTo(DataSize.ofMegabytes(10));
		assertThat(convert(conversionService, "+10MB")).isEqualTo(DataSize.ofMegabytes(10));
		assertThat(convert(conversionService, "-10MB")).isEqualTo(DataSize.ofMegabytes(-10));
	}

	@ConversionServiceTest
	void convertWhenSimpleGigabytesShouldReturnDataSize(ConversionService conversionService) {
		assertThat(convert(conversionService, "10GB")).isEqualTo(DataSize.ofGigabytes(10));
		assertThat(convert(conversionService, "+10GB")).isEqualTo(DataSize.ofGigabytes(10));
		assertThat(convert(conversionService, "-10GB")).isEqualTo(DataSize.ofGigabytes(-10));
	}

	@ConversionServiceTest
	void convertWhenSimpleTerabytesShouldReturnDataSize(ConversionService conversionService) {
		assertThat(convert(conversionService, "10TB")).isEqualTo(DataSize.ofTerabytes(10));
		assertThat(convert(conversionService, "+10TB")).isEqualTo(DataSize.ofTerabytes(10));
		assertThat(convert(conversionService, "-10TB")).isEqualTo(DataSize.ofTerabytes(-10));
	}

	@ConversionServiceTest
	void convertWhenSimpleWithoutSuffixShouldReturnDataSize(ConversionService conversionService) {
		assertThat(convert(conversionService, "10")).isEqualTo(DataSize.ofBytes(10));
		assertThat(convert(conversionService, "+10")).isEqualTo(DataSize.ofBytes(10));
		assertThat(convert(conversionService, "-10")).isEqualTo(DataSize.ofBytes(-10));
	}

	@ConversionServiceTest
	void convertWhenSimpleWithoutSuffixButWithAnnotationShouldReturnDataSize(ConversionService conversionService) {
		assertThat(convert(conversionService, "10", DataUnit.KILOBYTES)).isEqualTo(DataSize.ofKilobytes(10));
		assertThat(convert(conversionService, "+10", DataUnit.KILOBYTES)).isEqualTo(DataSize.ofKilobytes(10));
		assertThat(convert(conversionService, "-10", DataUnit.KILOBYTES)).isEqualTo(DataSize.ofKilobytes(-10));
	}

	@ConversionServiceTest
	void convertWhenBadFormatShouldThrowException(ConversionService conversionService) {
		assertThatExceptionOfType(ConversionFailedException.class).isThrownBy(() -> convert(conversionService, "10WB"))
<<<<<<< HEAD
				.havingCause().isInstanceOf(IllegalArgumentException.class)
				.withMessageContaining("'10WB' is not a valid data size");
=======
			.withMessageContaining("'10WB' is not a valid data size");
>>>>>>> df5898a1
	}

	@ConversionServiceTest
	void convertWhenEmptyShouldReturnNull(ConversionService conversionService) {
		assertThat(convert(conversionService, "")).isNull();
	}

	private DataSize convert(ConversionService conversionService, String source) {
		return conversionService.convert(source, DataSize.class);
	}

	private DataSize convert(ConversionService conversionService, String source, DataUnit unit) {
		return (DataSize) conversionService.convert(source, TypeDescriptor.forObject(source),
				MockDataSizeTypeDescriptor.get(unit));
	}

	static Stream<? extends Arguments> conversionServices() {
		return ConversionServiceArguments.with(new StringToDataSizeConverter());
	}

}<|MERGE_RESOLUTION|>--- conflicted
+++ resolved
@@ -1,9 +1,5 @@
 /*
-<<<<<<< HEAD
- * Copyright 2012-2022 the original author or authors.
-=======
  * Copyright 2012-2023 the original author or authors.
->>>>>>> df5898a1
  *
  * Licensed under the Apache License, Version 2.0 (the "License");
  * you may not use this file except in compliance with the License.
@@ -92,12 +88,9 @@
 	@ConversionServiceTest
 	void convertWhenBadFormatShouldThrowException(ConversionService conversionService) {
 		assertThatExceptionOfType(ConversionFailedException.class).isThrownBy(() -> convert(conversionService, "10WB"))
-<<<<<<< HEAD
-				.havingCause().isInstanceOf(IllegalArgumentException.class)
-				.withMessageContaining("'10WB' is not a valid data size");
-=======
+			.havingCause()
+			.isInstanceOf(IllegalArgumentException.class)
 			.withMessageContaining("'10WB' is not a valid data size");
->>>>>>> df5898a1
 	}
 
 	@ConversionServiceTest
