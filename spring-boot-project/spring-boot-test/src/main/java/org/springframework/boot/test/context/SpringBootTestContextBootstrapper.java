--- conflicted
+++ resolved
@@ -217,21 +217,11 @@
 		if (containsNonTestComponent(classes) || mergedConfig.hasLocations()) {
 			return classes;
 		}
-<<<<<<< HEAD
 		Class<?> found = new AnnotatedClassFinder(SpringBootConfiguration.class)
 				.findFromClass(mergedConfig.getTestClass());
-		Assert.state(found != null,
-				"Unable to find a @SpringBootConfiguration, you need to use "
-						+ "@ContextConfiguration or @SpringBootTest(classes=...) "
-						+ "with your test");
-		logger.info("Found @SpringBootConfiguration " + found.getName() + " for test "
-				+ mergedConfig.getTestClass());
-=======
-		Class<?> found = new SpringBootConfigurationFinder().findFromClass(mergedConfig.getTestClass());
 		Assert.state(found != null, "Unable to find a @SpringBootConfiguration, you need to use "
 				+ "@ContextConfiguration or @SpringBootTest(classes=...) " + "with your test");
 		logger.info("Found @SpringBootConfiguration " + found.getName() + " for test " + mergedConfig.getTestClass());
->>>>>>> c6c139d9
 		return merge(found, classes);
 	}
 
