/*
 * Copyright 2012-2019 the original author or authors.
 *
 * Licensed under the Apache License, Version 2.0 (the "License");
 * you may not use this file except in compliance with the License.
 * You may obtain a copy of the License at
 *
 *      https://www.apache.org/licenses/LICENSE-2.0
 *
 * Unless required by applicable law or agreed to in writing, software
 * distributed under the License is distributed on an "AS IS" BASIS,
 * WITHOUT WARRANTIES OR CONDITIONS OF ANY KIND, either express or implied.
 * See the License for the specific language governing permissions and
 * limitations under the License.
 */

package org.springframework.boot.actuate.endpoint.annotation;

import java.lang.annotation.Documented;
import java.lang.annotation.ElementType;
import java.lang.annotation.Retention;
import java.lang.annotation.RetentionPolicy;
import java.lang.annotation.Target;
import java.lang.reflect.Method;
import java.util.ArrayList;
import java.util.Collection;
import java.util.Collections;
import java.util.HashMap;
import java.util.LinkedHashMap;
import java.util.List;
import java.util.Map;
import java.util.function.Consumer;
import java.util.function.Function;

import org.junit.Test;

import org.springframework.boot.actuate.endpoint.EndpointFilter;
import org.springframework.boot.actuate.endpoint.EndpointId;
import org.springframework.boot.actuate.endpoint.ExposableEndpoint;
import org.springframework.boot.actuate.endpoint.Operation;
import org.springframework.boot.actuate.endpoint.invoke.OperationInvoker;
import org.springframework.boot.actuate.endpoint.invoke.OperationInvokerAdvisor;
import org.springframework.boot.actuate.endpoint.invoke.ParameterValueMapper;
import org.springframework.boot.actuate.endpoint.invoke.convert.ConversionServiceParameterValueMapper;
import org.springframework.boot.actuate.endpoint.invoker.cache.CachingOperationInvoker;
import org.springframework.boot.actuate.endpoint.invoker.cache.CachingOperationInvokerAdvisor;
import org.springframework.context.ApplicationContext;
import org.springframework.context.annotation.AnnotationConfigApplicationContext;
import org.springframework.context.annotation.Bean;
import org.springframework.context.annotation.Configuration;
import org.springframework.context.annotation.Import;
import org.springframework.core.annotation.AliasFor;
import org.springframework.util.ReflectionUtils;

import static org.assertj.core.api.Assertions.assertThat;
import static org.assertj.core.api.Assertions.assertThatIllegalArgumentException;
import static org.assertj.core.api.Assertions.assertThatIllegalStateException;
import static org.mockito.Mockito.mock;

/**
 * Tests for {@link EndpointDiscoverer}.
 *
 * @author Andy Wilkinson
 * @author Stephane Nicoll
 * @author Phillip Webb
 */
public class EndpointDiscovererTests {

	@Test
	public void createWhenApplicationContextIsNullShouldThrowException() {
<<<<<<< HEAD
		assertThatIllegalArgumentException()
				.isThrownBy(() -> new TestEndpointDiscoverer(null,
						mock(ParameterValueMapper.class), Collections.emptyList(),
						Collections.emptyList()))
				.withMessageContaining("ApplicationContext must not be null");
=======
		this.thrown.expect(IllegalArgumentException.class);
		this.thrown.expectMessage("ApplicationContext must not be null");
		new TestEndpointDiscoverer(null, mock(ParameterValueMapper.class), Collections.emptyList(),
				Collections.emptyList());
>>>>>>> c6c139d9
	}

	@Test
	public void createWhenParameterValueMapperIsNullShouldThrowException() {
<<<<<<< HEAD
		assertThatIllegalArgumentException()
				.isThrownBy(
						() -> new TestEndpointDiscoverer(mock(ApplicationContext.class),
								null, Collections.emptyList(), Collections.emptyList()))
				.withMessageContaining("ParameterValueMapper must not be null");
=======
		this.thrown.expect(IllegalArgumentException.class);
		this.thrown.expectMessage("ParameterValueMapper must not be null");
		new TestEndpointDiscoverer(mock(ApplicationContext.class), null, Collections.emptyList(),
				Collections.emptyList());
>>>>>>> c6c139d9
	}

	@Test
	public void createWhenInvokerAdvisorsIsNullShouldThrowException() {
<<<<<<< HEAD
		assertThatIllegalArgumentException()
				.isThrownBy(() -> new TestEndpointDiscoverer(
						mock(ApplicationContext.class), mock(ParameterValueMapper.class),
						null, Collections.emptyList()))
				.withMessageContaining("InvokerAdvisors must not be null");
=======
		this.thrown.expect(IllegalArgumentException.class);
		this.thrown.expectMessage("InvokerAdvisors must not be null");
		new TestEndpointDiscoverer(mock(ApplicationContext.class), mock(ParameterValueMapper.class), null,
				Collections.emptyList());
>>>>>>> c6c139d9
	}

	@Test
	public void createWhenFiltersIsNullShouldThrowException() {
<<<<<<< HEAD
		assertThatIllegalArgumentException().isThrownBy(
				() -> new TestEndpointDiscoverer(mock(ApplicationContext.class),
						mock(ParameterValueMapper.class), Collections.emptyList(), null))
				.withMessageContaining("Filters must not be null");
=======
		this.thrown.expect(IllegalArgumentException.class);
		this.thrown.expectMessage("Filters must not be null");
		new TestEndpointDiscoverer(mock(ApplicationContext.class), mock(ParameterValueMapper.class),
				Collections.emptyList(), null);
>>>>>>> c6c139d9
	}

	@Test
	public void getEndpointsWhenNoEndpointBeansShouldReturnEmptyCollection() {
		load(EmptyConfiguration.class, (context) -> {
			TestEndpointDiscoverer discoverer = new TestEndpointDiscoverer(context);
			Collection<TestExposableEndpoint> endpoints = discoverer.getEndpoints();
			assertThat(endpoints).isEmpty();
		});
	}

	@Test
	public void getEndpointsWhenHasEndpointShouldReturnEndpoint() {
		load(TestEndpointConfiguration.class, this::hasTestEndpoint);
	}

	@Test
	public void getEndpointsWhenHasEndpointInParentContextShouldReturnEndpoint() {
		AnnotationConfigApplicationContext parent = new AnnotationConfigApplicationContext(
				TestEndpointConfiguration.class);
		loadWithParent(parent, EmptyConfiguration.class, this::hasTestEndpoint);
	}

	@Test
	public void getEndpointsWhenHasSubclassedEndpointShouldReturnEndpoint() {
		load(TestEndpointSubclassConfiguration.class, (context) -> {
			TestEndpointDiscoverer discoverer = new TestEndpointDiscoverer(context);
			Map<EndpointId, TestExposableEndpoint> endpoints = mapEndpoints(discoverer.getEndpoints());
			assertThat(endpoints).containsOnlyKeys(EndpointId.of("test"));
			Map<Method, TestOperation> operations = mapOperations(endpoints.get(EndpointId.of("test")));
			assertThat(operations).hasSize(5);
			assertThat(operations).containsKeys(testEndpointMethods());
			assertThat(operations).containsKeys(ReflectionUtils.findMethod(TestEndpointSubclass.class,
					"updateWithMoreArguments", String.class, String.class, String.class));
		});
	}

	@Test
	public void getEndpointsWhenTwoEndpointsHaveTheSameIdShouldThrowException() {
		load(ClashingEndpointConfiguration.class,
				(context) -> assertThatIllegalStateException()
						.isThrownBy(new TestEndpointDiscoverer(context)::getEndpoints)
						.withMessageContaining(
								"Found two endpoints with the id 'test': "));
	}

	@Test
	public void getEndpointsWhenEndpointsArePrefixedWithScopedTargetShouldRegisterOnlyOneEndpoint() {
		load(ScopedTargetEndpointConfiguration.class, (context) -> {
			TestEndpoint expectedEndpoint = context.getBean(ScopedTargetEndpointConfiguration.class).testEndpoint();
			Collection<TestExposableEndpoint> endpoints = new TestEndpointDiscoverer(context).getEndpoints();
			assertThat(endpoints).flatExtracting(TestExposableEndpoint::getEndpointBean).containsOnly(expectedEndpoint);
		});
	}

	@Test
	public void getEndpointsWhenTtlSetToZeroShouldNotCacheInvokeCalls() {
		load(TestEndpointConfiguration.class, (context) -> {
			TestEndpointDiscoverer discoverer = new TestEndpointDiscoverer(context, (endpointId) -> 0L);
			Map<EndpointId, TestExposableEndpoint> endpoints = mapEndpoints(discoverer.getEndpoints());
			assertThat(endpoints).containsOnlyKeys(EndpointId.of("test"));
			Map<Method, TestOperation> operations = mapOperations(endpoints.get(EndpointId.of("test")));
			operations.values().forEach(
					(operation) -> assertThat(operation.getInvoker()).isNotInstanceOf(CachingOperationInvoker.class));
		});
	}

	@Test
	public void getEndpointsWhenTtlSetByIdAndIdDoesNotMatchShouldNotCacheInvokeCalls() {
		load(TestEndpointConfiguration.class, (context) -> {
			TestEndpointDiscoverer discoverer = new TestEndpointDiscoverer(context,
					(endpointId) -> (endpointId.equals("foo") ? 500L : 0L));
			Map<EndpointId, TestExposableEndpoint> endpoints = mapEndpoints(discoverer.getEndpoints());
			assertThat(endpoints).containsOnlyKeys(EndpointId.of("test"));
			Map<Method, TestOperation> operations = mapOperations(endpoints.get(EndpointId.of("test")));
			operations.values().forEach(
					(operation) -> assertThat(operation.getInvoker()).isNotInstanceOf(CachingOperationInvoker.class));
		});
	}

	@Test
	public void getEndpointsWhenTtlSetByIdAndIdMatchesShouldCacheInvokeCalls() {
		load(TestEndpointConfiguration.class, (context) -> {
			TestEndpointDiscoverer discoverer = new TestEndpointDiscoverer(context,
					(endpointId) -> (endpointId.equals(EndpointId.of("test")) ? 500L : 0L));
			Map<EndpointId, TestExposableEndpoint> endpoints = mapEndpoints(discoverer.getEndpoints());
			assertThat(endpoints).containsOnlyKeys(EndpointId.of("test"));
			Map<Method, TestOperation> operations = mapOperations(endpoints.get(EndpointId.of("test")));
			TestOperation getAll = operations.get(findTestEndpointMethod("getAll"));
			TestOperation getOne = operations.get(findTestEndpointMethod("getOne", String.class));
			TestOperation update = operations
					.get(ReflectionUtils.findMethod(TestEndpoint.class, "update", String.class, String.class));
			assertThat(((CachingOperationInvoker) getAll.getInvoker()).getTimeToLive()).isEqualTo(500);
			assertThat(getOne.getInvoker()).isNotInstanceOf(CachingOperationInvoker.class);
			assertThat(update.getInvoker()).isNotInstanceOf(CachingOperationInvoker.class);
		});
	}

	@Test
	public void getEndpointsWhenHasSpecializedFiltersInNonSpecializedDiscovererShouldFilterEndpoints() {
		load(SpecializedEndpointsConfiguration.class, (context) -> {
			TestEndpointDiscoverer discoverer = new TestEndpointDiscoverer(context);
			Map<EndpointId, TestExposableEndpoint> endpoints = mapEndpoints(discoverer.getEndpoints());
			assertThat(endpoints).containsOnlyKeys(EndpointId.of("test"));
		});
	}

	@Test
	public void getEndpointsWhenHasSpecializedFiltersInSpecializedDiscovererShouldNotFilterEndpoints() {
		load(SpecializedEndpointsConfiguration.class, (context) -> {
			SpecializedEndpointDiscoverer discoverer = new SpecializedEndpointDiscoverer(context);
			Map<EndpointId, SpecializedExposableEndpoint> endpoints = mapEndpoints(discoverer.getEndpoints());
			assertThat(endpoints).containsOnlyKeys(EndpointId.of("test"), EndpointId.of("specialized"));
		});
	}

	@Test
	public void getEndpointsShouldApplyExtensions() {
		load(SpecializedEndpointsConfiguration.class, (context) -> {
			SpecializedEndpointDiscoverer discoverer = new SpecializedEndpointDiscoverer(context);
			Map<EndpointId, SpecializedExposableEndpoint> endpoints = mapEndpoints(discoverer.getEndpoints());
			Map<Method, SpecializedOperation> operations = mapOperations(endpoints.get(EndpointId.of("specialized")));
			assertThat(operations).containsKeys(ReflectionUtils.findMethod(SpecializedExtension.class, "getSpecial"));

		});
	}

	@Test
	public void getEndpointShouldFindParentExtension() {
		load(SubSpecializedEndpointsConfiguration.class, (context) -> {
			SpecializedEndpointDiscoverer discoverer = new SpecializedEndpointDiscoverer(context);
			Map<EndpointId, SpecializedExposableEndpoint> endpoints = mapEndpoints(discoverer.getEndpoints());
			Map<Method, SpecializedOperation> operations = mapOperations(endpoints.get(EndpointId.of("specialized")));
			assertThat(operations).containsKeys(ReflectionUtils.findMethod(SpecializedTestEndpoint.class, "getAll"));
			assertThat(operations).containsKeys(
					ReflectionUtils.findMethod(SubSpecializedTestEndpoint.class, "getSpecialOne", String.class));
			assertThat(operations).containsKeys(ReflectionUtils.findMethod(SpecializedExtension.class, "getSpecial"));
			assertThat(operations).hasSize(3);
		});
	}

	@Test
	public void getEndpointsShouldApplyFilters() {
		load(SpecializedEndpointsConfiguration.class, (context) -> {
			EndpointFilter<SpecializedExposableEndpoint> filter = (endpoint) -> {
				EndpointId id = endpoint.getEndpointId();
				return !id.equals(EndpointId.of("specialized"));
			};
			SpecializedEndpointDiscoverer discoverer = new SpecializedEndpointDiscoverer(context,
					Collections.singleton(filter));
			Map<EndpointId, SpecializedExposableEndpoint> endpoints = mapEndpoints(discoverer.getEndpoints());
			assertThat(endpoints).containsOnlyKeys(EndpointId.of("test"));
		});
	}

	private void hasTestEndpoint(AnnotationConfigApplicationContext context) {
		TestEndpointDiscoverer discoverer = new TestEndpointDiscoverer(context);
		Map<EndpointId, TestExposableEndpoint> endpoints = mapEndpoints(discoverer.getEndpoints());
		assertThat(endpoints).containsOnlyKeys(EndpointId.of("test"));
		Map<Method, TestOperation> operations = mapOperations(endpoints.get(EndpointId.of("test")));
		assertThat(operations).hasSize(4);
		assertThat(operations).containsKeys();
	}

	private Method[] testEndpointMethods() {
		List<Method> methods = new ArrayList<>();
		methods.add(findTestEndpointMethod("getAll"));
		methods.add(findTestEndpointMethod("getOne", String.class));
		methods.add(findTestEndpointMethod("update", String.class, String.class));
		methods.add(findTestEndpointMethod("deleteOne", String.class));
		return methods.toArray(new Method[0]);
	}

	private Method findTestEndpointMethod(String name, Class<?>... paramTypes) {
		return ReflectionUtils.findMethod(TestEndpoint.class, name, paramTypes);
	}

	private <E extends ExposableEndpoint<?>> Map<EndpointId, E> mapEndpoints(Collection<E> endpoints) {
		Map<EndpointId, E> byId = new LinkedHashMap<>();
		endpoints.forEach((endpoint) -> {
			E existing = byId.put(endpoint.getEndpointId(), endpoint);
			if (existing != null) {
				throw new AssertionError(
						String.format("Found endpoints with duplicate id '%s'", endpoint.getEndpointId()));
			}
		});
		return byId;
	}

	private <O extends Operation> Map<Method, O> mapOperations(ExposableEndpoint<O> endpoint) {
		Map<Method, O> byMethod = new HashMap<>();
		endpoint.getOperations().forEach((operation) -> {
			AbstractDiscoveredOperation discoveredOperation = (AbstractDiscoveredOperation) operation;
			Method method = discoveredOperation.getOperationMethod().getMethod();
			O existing = byMethod.put(method, operation);
			if (existing != null) {
				throw new AssertionError(String.format("Found endpoint with duplicate operation method '%s'", method));
			}
		});
		return byMethod;
	}

	private void load(Class<?> configuration, Consumer<AnnotationConfigApplicationContext> consumer) {
		load(null, configuration, consumer);
	}

	private void loadWithParent(ApplicationContext parent, Class<?> configuration,
			Consumer<AnnotationConfigApplicationContext> consumer) {
		load(parent, configuration, consumer);
	}

	private void load(ApplicationContext parent, Class<?> configuration,
			Consumer<AnnotationConfigApplicationContext> consumer) {
		AnnotationConfigApplicationContext context = new AnnotationConfigApplicationContext();
		if (parent != null) {
			context.setParent(parent);
		}
		context.register(configuration);
		context.refresh();
		try {
			consumer.accept(context);
		}
		finally {
			context.close();
		}
	}

	@Configuration
	static class EmptyConfiguration {

	}

	@Configuration
	static class TestEndpointConfiguration {

		@Bean
		public TestEndpoint testEndpoint() {
			return new TestEndpoint();
		}

	}

	@Configuration
	static class TestEndpointSubclassConfiguration {

		@Bean
		public TestEndpointSubclass testEndpointSubclass() {
			return new TestEndpointSubclass();
		}

	}

	@Configuration
	static class ClashingEndpointConfiguration {

		@Bean
		public TestEndpoint testEndpointTwo() {
			return new TestEndpoint();
		}

		@Bean
		public TestEndpoint testEndpointOne() {
			return new TestEndpoint();
		}

	}

	@Configuration
	static class ScopedTargetEndpointConfiguration {

		@Bean
		public TestEndpoint testEndpoint() {
			return new TestEndpoint();
		}

		@Bean(name = "scopedTarget.testEndpoint")
		public TestEndpoint scopedTargetTestEndpoint() {
			return new TestEndpoint();
		}

	}

	@Import({ TestEndpoint.class, SpecializedTestEndpoint.class, SpecializedExtension.class })
	static class SpecializedEndpointsConfiguration {

	}

	@Import({ TestEndpoint.class, SubSpecializedTestEndpoint.class, SpecializedExtension.class })
	static class SubSpecializedEndpointsConfiguration {

	}

	@Endpoint(id = "test")
	static class TestEndpoint {

		@ReadOperation
		public Object getAll() {
			return null;
		}

		@ReadOperation
		public Object getOne(@Selector String id) {
			return null;
		}

		@WriteOperation
		public void update(String foo, String bar) {

		}

		@DeleteOperation
		public void deleteOne(@Selector String id) {

		}

		public void someOtherMethod() {

		}

	}

	static class TestEndpointSubclass extends TestEndpoint {

		@WriteOperation
		public void updateWithMoreArguments(String foo, String bar, String baz) {

		}

	}

	@Target(ElementType.TYPE)
	@Retention(RetentionPolicy.RUNTIME)
	@Documented
	@Endpoint
	@FilteredEndpoint(SpecializedEndpointFilter.class)
	public @interface SpecializedEndpoint {

		@AliasFor(annotation = Endpoint.class)
		String id();

	}

	@EndpointExtension(endpoint = SpecializedTestEndpoint.class, filter = SpecializedEndpointFilter.class)
	public static class SpecializedExtension {

		@ReadOperation
		public Object getSpecial() {
			return null;
		}

	}

	static class SpecializedEndpointFilter extends DiscovererEndpointFilter {

		SpecializedEndpointFilter() {
			super(SpecializedEndpointDiscoverer.class);
		}

	}

	@SpecializedEndpoint(id = "specialized")
	static class SpecializedTestEndpoint {

		@ReadOperation
		public Object getAll() {
			return null;
		}

	}

	static class SubSpecializedTestEndpoint extends SpecializedTestEndpoint {

		@ReadOperation
		public Object getSpecialOne(@Selector String id) {
			return null;
		}

	}

	static class TestEndpointDiscoverer extends EndpointDiscoverer<TestExposableEndpoint, TestOperation> {

		TestEndpointDiscoverer(ApplicationContext applicationContext) {
			this(applicationContext, (id) -> null);
		}

		TestEndpointDiscoverer(ApplicationContext applicationContext, Function<EndpointId, Long> timeToLive) {
			this(applicationContext, timeToLive, Collections.emptyList());
		}

		TestEndpointDiscoverer(ApplicationContext applicationContext, Function<EndpointId, Long> timeToLive,
				Collection<EndpointFilter<TestExposableEndpoint>> filters) {
			this(applicationContext, new ConversionServiceParameterValueMapper(),
					Collections.singleton(new CachingOperationInvokerAdvisor(timeToLive)), filters);
		}

		TestEndpointDiscoverer(ApplicationContext applicationContext, ParameterValueMapper parameterValueMapper,
				Collection<OperationInvokerAdvisor> invokerAdvisors,
				Collection<EndpointFilter<TestExposableEndpoint>> filters) {
			super(applicationContext, parameterValueMapper, invokerAdvisors, filters);
		}

		@Override
<<<<<<< HEAD
		protected TestExposableEndpoint createEndpoint(Object endpointBean, EndpointId id,
				boolean enabledByDefault, Collection<TestOperation> operations) {
			return new TestExposableEndpoint(this, endpointBean, id, enabledByDefault,
					operations);
		}

		@Override
		protected TestOperation createOperation(EndpointId endpointId,
				DiscoveredOperationMethod operationMethod, OperationInvoker invoker) {
=======
		protected TestExposableEndpoint createEndpoint(Object endpointBean, String id, boolean enabledByDefault,
				Collection<TestOperation> operations) {
			throw new IllegalStateException();
		}

		@Override
		protected TestExposableEndpoint createEndpoint(Object endpointBean, EndpointId id, boolean enabledByDefault,
				Collection<TestOperation> operations) {
			return new TestExposableEndpoint(this, endpointBean, id, enabledByDefault, operations);
		}

		@Override
		protected TestOperation createOperation(String endpointId, DiscoveredOperationMethod operationMethod,
				OperationInvoker invoker) {
>>>>>>> c6c139d9
			return new TestOperation(operationMethod, invoker);
		}

		@Override
		protected OperationKey createOperationKey(TestOperation operation) {
			return new OperationKey(operation.getOperationMethod(),
					() -> "TestOperation " + operation.getOperationMethod());
		}

	}

	static class SpecializedEndpointDiscoverer
			extends EndpointDiscoverer<SpecializedExposableEndpoint, SpecializedOperation> {

		SpecializedEndpointDiscoverer(ApplicationContext applicationContext) {
			this(applicationContext, Collections.emptyList());
		}

		SpecializedEndpointDiscoverer(ApplicationContext applicationContext,
				Collection<EndpointFilter<SpecializedExposableEndpoint>> filters) {
			super(applicationContext, new ConversionServiceParameterValueMapper(), Collections.emptyList(), filters);
		}

		@Override
<<<<<<< HEAD
		protected SpecializedExposableEndpoint createEndpoint(Object endpointBean,
				EndpointId id, boolean enabledByDefault,
				Collection<SpecializedOperation> operations) {
			return new SpecializedExposableEndpoint(this, endpointBean, id,
					enabledByDefault, operations);
		}

		@Override
		protected SpecializedOperation createOperation(EndpointId endpointId,
				DiscoveredOperationMethod operationMethod, OperationInvoker invoker) {
=======
		protected SpecializedExposableEndpoint createEndpoint(Object endpointBean, String id, boolean enabledByDefault,
				Collection<SpecializedOperation> operations) {
			throw new IllegalStateException();
		}

		@Override
		protected SpecializedExposableEndpoint createEndpoint(Object endpointBean, EndpointId id,
				boolean enabledByDefault, Collection<SpecializedOperation> operations) {
			return new SpecializedExposableEndpoint(this, endpointBean, id, enabledByDefault, operations);
		}

		@Override
		protected SpecializedOperation createOperation(String endpointId, DiscoveredOperationMethod operationMethod,
				OperationInvoker invoker) {
>>>>>>> c6c139d9
			return new SpecializedOperation(operationMethod, invoker);
		}

		@Override
		protected OperationKey createOperationKey(SpecializedOperation operation) {
			return new OperationKey(operation.getOperationMethod(),
					() -> "TestOperation " + operation.getOperationMethod());
		}

	}

	static class TestExposableEndpoint extends AbstractDiscoveredEndpoint<TestOperation> {

		TestExposableEndpoint(EndpointDiscoverer<?, ?> discoverer, Object endpointBean, EndpointId id,
				boolean enabledByDefault, Collection<? extends TestOperation> operations) {
			super(discoverer, endpointBean, id, enabledByDefault, operations);
		}

	}

	static class SpecializedExposableEndpoint extends AbstractDiscoveredEndpoint<SpecializedOperation> {

		SpecializedExposableEndpoint(EndpointDiscoverer<?, ?> discoverer, Object endpointBean, EndpointId id,
				boolean enabledByDefault, Collection<? extends SpecializedOperation> operations) {
			super(discoverer, endpointBean, id, enabledByDefault, operations);
		}

	}

	static class TestOperation extends AbstractDiscoveredOperation {

		private final OperationInvoker invoker;

		TestOperation(DiscoveredOperationMethod operationMethod, OperationInvoker invoker) {
			super(operationMethod, invoker);
			this.invoker = invoker;
		}

		public OperationInvoker getInvoker() {
			return this.invoker;
		}

	}

	static class SpecializedOperation extends TestOperation {

		SpecializedOperation(DiscoveredOperationMethod operationMethod, OperationInvoker invoker) {
			super(operationMethod, invoker);
		}

	}

}<|MERGE_RESOLUTION|>--- conflicted
+++ resolved
@@ -68,65 +68,34 @@
 
 	@Test
 	public void createWhenApplicationContextIsNullShouldThrowException() {
-<<<<<<< HEAD
 		assertThatIllegalArgumentException()
-				.isThrownBy(() -> new TestEndpointDiscoverer(null,
-						mock(ParameterValueMapper.class), Collections.emptyList(),
-						Collections.emptyList()))
+				.isThrownBy(() -> new TestEndpointDiscoverer(null, mock(ParameterValueMapper.class),
+						Collections.emptyList(), Collections.emptyList()))
 				.withMessageContaining("ApplicationContext must not be null");
-=======
-		this.thrown.expect(IllegalArgumentException.class);
-		this.thrown.expectMessage("ApplicationContext must not be null");
-		new TestEndpointDiscoverer(null, mock(ParameterValueMapper.class), Collections.emptyList(),
-				Collections.emptyList());
->>>>>>> c6c139d9
 	}
 
 	@Test
 	public void createWhenParameterValueMapperIsNullShouldThrowException() {
-<<<<<<< HEAD
 		assertThatIllegalArgumentException()
-				.isThrownBy(
-						() -> new TestEndpointDiscoverer(mock(ApplicationContext.class),
-								null, Collections.emptyList(), Collections.emptyList()))
+				.isThrownBy(() -> new TestEndpointDiscoverer(mock(ApplicationContext.class), null,
+						Collections.emptyList(), Collections.emptyList()))
 				.withMessageContaining("ParameterValueMapper must not be null");
-=======
-		this.thrown.expect(IllegalArgumentException.class);
-		this.thrown.expectMessage("ParameterValueMapper must not be null");
-		new TestEndpointDiscoverer(mock(ApplicationContext.class), null, Collections.emptyList(),
-				Collections.emptyList());
->>>>>>> c6c139d9
 	}
 
 	@Test
 	public void createWhenInvokerAdvisorsIsNullShouldThrowException() {
-<<<<<<< HEAD
 		assertThatIllegalArgumentException()
-				.isThrownBy(() -> new TestEndpointDiscoverer(
-						mock(ApplicationContext.class), mock(ParameterValueMapper.class),
-						null, Collections.emptyList()))
+				.isThrownBy(() -> new TestEndpointDiscoverer(mock(ApplicationContext.class),
+						mock(ParameterValueMapper.class), null, Collections.emptyList()))
 				.withMessageContaining("InvokerAdvisors must not be null");
-=======
-		this.thrown.expect(IllegalArgumentException.class);
-		this.thrown.expectMessage("InvokerAdvisors must not be null");
-		new TestEndpointDiscoverer(mock(ApplicationContext.class), mock(ParameterValueMapper.class), null,
-				Collections.emptyList());
->>>>>>> c6c139d9
 	}
 
 	@Test
 	public void createWhenFiltersIsNullShouldThrowException() {
-<<<<<<< HEAD
-		assertThatIllegalArgumentException().isThrownBy(
-				() -> new TestEndpointDiscoverer(mock(ApplicationContext.class),
+		assertThatIllegalArgumentException()
+				.isThrownBy(() -> new TestEndpointDiscoverer(mock(ApplicationContext.class),
 						mock(ParameterValueMapper.class), Collections.emptyList(), null))
 				.withMessageContaining("Filters must not be null");
-=======
-		this.thrown.expect(IllegalArgumentException.class);
-		this.thrown.expectMessage("Filters must not be null");
-		new TestEndpointDiscoverer(mock(ApplicationContext.class), mock(ParameterValueMapper.class),
-				Collections.emptyList(), null);
->>>>>>> c6c139d9
 	}
 
 	@Test
@@ -169,8 +138,7 @@
 		load(ClashingEndpointConfiguration.class,
 				(context) -> assertThatIllegalStateException()
 						.isThrownBy(new TestEndpointDiscoverer(context)::getEndpoints)
-						.withMessageContaining(
-								"Found two endpoints with the id 'test': "));
+						.withMessageContaining("Found two endpoints with the id 'test': "));
 	}
 
 	@Test
@@ -529,32 +497,14 @@
 		}
 
 		@Override
-<<<<<<< HEAD
-		protected TestExposableEndpoint createEndpoint(Object endpointBean, EndpointId id,
-				boolean enabledByDefault, Collection<TestOperation> operations) {
-			return new TestExposableEndpoint(this, endpointBean, id, enabledByDefault,
-					operations);
-		}
-
-		@Override
-		protected TestOperation createOperation(EndpointId endpointId,
-				DiscoveredOperationMethod operationMethod, OperationInvoker invoker) {
-=======
-		protected TestExposableEndpoint createEndpoint(Object endpointBean, String id, boolean enabledByDefault,
-				Collection<TestOperation> operations) {
-			throw new IllegalStateException();
-		}
-
-		@Override
 		protected TestExposableEndpoint createEndpoint(Object endpointBean, EndpointId id, boolean enabledByDefault,
 				Collection<TestOperation> operations) {
 			return new TestExposableEndpoint(this, endpointBean, id, enabledByDefault, operations);
 		}
 
 		@Override
-		protected TestOperation createOperation(String endpointId, DiscoveredOperationMethod operationMethod,
+		protected TestOperation createOperation(EndpointId endpointId, DiscoveredOperationMethod operationMethod,
 				OperationInvoker invoker) {
->>>>>>> c6c139d9
 			return new TestOperation(operationMethod, invoker);
 		}
 
@@ -579,33 +529,14 @@
 		}
 
 		@Override
-<<<<<<< HEAD
-		protected SpecializedExposableEndpoint createEndpoint(Object endpointBean,
-				EndpointId id, boolean enabledByDefault,
-				Collection<SpecializedOperation> operations) {
-			return new SpecializedExposableEndpoint(this, endpointBean, id,
-					enabledByDefault, operations);
-		}
-
-		@Override
-		protected SpecializedOperation createOperation(EndpointId endpointId,
-				DiscoveredOperationMethod operationMethod, OperationInvoker invoker) {
-=======
-		protected SpecializedExposableEndpoint createEndpoint(Object endpointBean, String id, boolean enabledByDefault,
-				Collection<SpecializedOperation> operations) {
-			throw new IllegalStateException();
-		}
-
-		@Override
 		protected SpecializedExposableEndpoint createEndpoint(Object endpointBean, EndpointId id,
 				boolean enabledByDefault, Collection<SpecializedOperation> operations) {
 			return new SpecializedExposableEndpoint(this, endpointBean, id, enabledByDefault, operations);
 		}
 
 		@Override
-		protected SpecializedOperation createOperation(String endpointId, DiscoveredOperationMethod operationMethod,
+		protected SpecializedOperation createOperation(EndpointId endpointId, DiscoveredOperationMethod operationMethod,
 				OperationInvoker invoker) {
->>>>>>> c6c139d9
 			return new SpecializedOperation(operationMethod, invoker);
 		}
 
