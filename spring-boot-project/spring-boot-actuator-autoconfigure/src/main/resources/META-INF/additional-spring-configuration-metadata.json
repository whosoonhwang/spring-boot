--- conflicted
+++ resolved
@@ -116,10 +116,6 @@
       "defaultValue": "milliseconds"
     },
     {
-      "name": "management.ganglia.metrics.export.rate-units",
-      "defaultValue": "seconds"
-    },
-    {
       "name": "management.graphite.metrics.export.duration-units",
       "defaultValue": "milliseconds"
     },
@@ -268,24 +264,8 @@
       "defaultValue": true
     },
     {
-<<<<<<< HEAD
-      "name": "management.health.status.order",
-      "defaultValue": [
-        "DOWN",
-        "OUT_OF_SERVICE",
-        "UP",
-        "UNKNOWN"
-      ]
-    },
-    {
       "name": "management.influx.metrics.export.consistency",
       "defaultValue": "one"
-=======
-      "name": "management.health.solr.enabled",
-      "type": "java.lang.Boolean",
-      "description": "Whether to enable Solr health check.",
-      "defaultValue": true
->>>>>>> 700460c3
     },
     {
       "name": "management.info.build.enabled",
