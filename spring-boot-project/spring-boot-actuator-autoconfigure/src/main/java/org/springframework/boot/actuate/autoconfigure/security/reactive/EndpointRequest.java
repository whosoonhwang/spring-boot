/*
 * Copyright 2012-2023 the original author or authors.
 *
 * Licensed under the Apache License, Version 2.0 (the "License");
 * you may not use this file except in compliance with the License.
 * You may obtain a copy of the License at
 *
 *      https://www.apache.org/licenses/LICENSE-2.0
 *
 * Unless required by applicable law or agreed to in writing, software
 * distributed under the License is distributed on an "AS IS" BASIS,
 * WITHOUT WARRANTIES OR CONDITIONS OF ANY KIND, either express or implied.
 * See the License for the specific language governing permissions and
 * limitations under the License.
 */

package org.springframework.boot.actuate.autoconfigure.security.reactive;

import java.util.ArrayList;
import java.util.Arrays;
import java.util.Collections;
import java.util.LinkedHashSet;
import java.util.List;
import java.util.Objects;
import java.util.Set;
import java.util.function.Supplier;
import java.util.stream.Collectors;
import java.util.stream.Stream;

import reactor.core.publisher.Mono;

import org.springframework.beans.factory.NoSuchBeanDefinitionException;
import org.springframework.boot.actuate.autoconfigure.endpoint.web.WebEndpointProperties;
import org.springframework.boot.actuate.autoconfigure.web.server.ManagementPortType;
import org.springframework.boot.actuate.endpoint.EndpointId;
import org.springframework.boot.actuate.endpoint.annotation.Endpoint;
import org.springframework.boot.actuate.endpoint.web.PathMappedEndpoints;
import org.springframework.boot.security.reactive.ApplicationContextServerWebExchangeMatcher;
import org.springframework.context.ApplicationContext;
import org.springframework.core.annotation.MergedAnnotation;
import org.springframework.core.annotation.MergedAnnotations;
import org.springframework.security.web.server.util.matcher.OrServerWebExchangeMatcher;
import org.springframework.security.web.server.util.matcher.PathPatternParserServerWebExchangeMatcher;
import org.springframework.security.web.server.util.matcher.ServerWebExchangeMatcher;
import org.springframework.security.web.server.util.matcher.ServerWebExchangeMatcher.MatchResult;
import org.springframework.util.Assert;
import org.springframework.util.StringUtils;
import org.springframework.web.server.ServerWebExchange;

/**
 * Factory that can be used to create a {@link ServerWebExchangeMatcher} for actuator
 * endpoint locations.
 *
 * @author Madhura Bhave
 * @since 2.0.0
 */
public final class EndpointRequest {

	private static final ServerWebExchangeMatcher EMPTY_MATCHER = (request) -> MatchResult.notMatch();

	private EndpointRequest() {
	}

	/**
	 * Returns a matcher that includes all {@link Endpoint actuator endpoints}. It also
	 * includes the links endpoint which is present at the base path of the actuator
	 * endpoints. The {@link EndpointServerWebExchangeMatcher#excluding(Class...)
	 * excluding} method can be used to further remove specific endpoints if required. For
	 * example: <pre class="code">
	 * EndpointRequest.toAnyEndpoint().excluding(ShutdownEndpoint.class)
	 * </pre>
	 * @return the configured {@link ServerWebExchangeMatcher}
	 */
	public static EndpointServerWebExchangeMatcher toAnyEndpoint() {
		return new EndpointServerWebExchangeMatcher(true);
	}

	/**
	 * Returns a matcher that includes the specified {@link Endpoint actuator endpoints}.
	 * For example: <pre class="code">
	 * EndpointRequest.to(ShutdownEndpoint.class, HealthEndpoint.class)
	 * </pre>
	 * @param endpoints the endpoints to include
	 * @return the configured {@link ServerWebExchangeMatcher}
	 */
	public static EndpointServerWebExchangeMatcher to(Class<?>... endpoints) {
		return new EndpointServerWebExchangeMatcher(endpoints, false);
	}

	/**
	 * Returns a matcher that includes the specified {@link Endpoint actuator endpoints}.
	 * For example: <pre class="code">
	 * EndpointRequest.to("shutdown", "health")
	 * </pre>
	 * @param endpoints the endpoints to include
	 * @return the configured {@link ServerWebExchangeMatcher}
	 */
	public static EndpointServerWebExchangeMatcher to(String... endpoints) {
		return new EndpointServerWebExchangeMatcher(endpoints, false);
	}

	/**
	 * Returns a matcher that matches only on the links endpoint. It can be used when
	 * security configuration for the links endpoint is different from the other
	 * {@link Endpoint actuator endpoints}. The
	 * {@link EndpointServerWebExchangeMatcher#excludingLinks() excludingLinks} method can
	 * be used in combination with this to remove the links endpoint from
	 * {@link EndpointRequest#toAnyEndpoint() toAnyEndpoint}. For example:
	 * <pre class="code">
	 * EndpointRequest.toLinks()
	 * </pre>
	 * @return the configured {@link ServerWebExchangeMatcher}
	 */
	public static LinksServerWebExchangeMatcher toLinks() {
		return new LinksServerWebExchangeMatcher();
	}

	/**
	 * Base class for supported request matchers.
	 */
	private abstract static class AbstractWebExchangeMatcher<T> extends ApplicationContextServerWebExchangeMatcher<T> {

		private ManagementPortType managementPortType;

		AbstractWebExchangeMatcher(Class<? extends T> contextClass) {
			super(contextClass);
		}

		@Override
		protected boolean ignoreApplicationContext(ApplicationContext applicationContext) {
			if (this.managementPortType == null) {
				this.managementPortType = ManagementPortType.get(applicationContext.getEnvironment());
			}
			if (this.managementPortType == ManagementPortType.DIFFERENT) {
				if (applicationContext.getParent() == null) {
					return true;
				}
				String managementContextId = applicationContext.getParent().getId() + ":management";
				if (!managementContextId.equals(applicationContext.getId())) {
					return true;
				}
			}
			return false;
		}

	}

	/**
	 * The {@link ServerWebExchangeMatcher} used to match against {@link Endpoint actuator
	 * endpoints}.
	 */
	public static final class EndpointServerWebExchangeMatcher extends AbstractWebExchangeMatcher<PathMappedEndpoints> {

		private final List<Object> includes;

		private final List<Object> excludes;

		private final boolean includeLinks;

		private volatile ServerWebExchangeMatcher delegate;

		private EndpointServerWebExchangeMatcher(boolean includeLinks) {
			this(Collections.emptyList(), Collections.emptyList(), includeLinks);
		}

		private EndpointServerWebExchangeMatcher(Class<?>[] endpoints, boolean includeLinks) {
			this(Arrays.asList((Object[]) endpoints), Collections.emptyList(), includeLinks);
		}

		private EndpointServerWebExchangeMatcher(String[] endpoints, boolean includeLinks) {
			this(Arrays.asList((Object[]) endpoints), Collections.emptyList(), includeLinks);
		}

		private EndpointServerWebExchangeMatcher(List<Object> includes, List<Object> excludes, boolean includeLinks) {
			super(PathMappedEndpoints.class);
			this.includes = includes;
			this.excludes = excludes;
			this.includeLinks = includeLinks;
		}

		public EndpointServerWebExchangeMatcher excluding(Class<?>... endpoints) {
			List<Object> excludes = new ArrayList<>(this.excludes);
			excludes.addAll(Arrays.asList((Object[]) endpoints));
			return new EndpointServerWebExchangeMatcher(this.includes, excludes, this.includeLinks);
		}

		public EndpointServerWebExchangeMatcher excluding(String... endpoints) {
			List<Object> excludes = new ArrayList<>(this.excludes);
			excludes.addAll(Arrays.asList((Object[]) endpoints));
			return new EndpointServerWebExchangeMatcher(this.includes, excludes, this.includeLinks);
		}

		public EndpointServerWebExchangeMatcher excludingLinks() {
			return new EndpointServerWebExchangeMatcher(this.includes, this.excludes, false);
		}

		@Override
		protected void initialized(Supplier<PathMappedEndpoints> pathMappedEndpoints) {
			this.delegate = createDelegate(pathMappedEndpoints);
		}

		private ServerWebExchangeMatcher createDelegate(Supplier<PathMappedEndpoints> pathMappedEndpoints) {
			try {
				return createDelegate(pathMappedEndpoints.get());
			}
			catch (NoSuchBeanDefinitionException ex) {
				return EMPTY_MATCHER;
			}
		}

		private ServerWebExchangeMatcher createDelegate(PathMappedEndpoints pathMappedEndpoints) {
			Set<String> paths = new LinkedHashSet<>();
			if (this.includes.isEmpty()) {
				paths.addAll(pathMappedEndpoints.getAllPaths());
			}
			streamPaths(this.includes, pathMappedEndpoints).forEach(paths::add);
			streamPaths(this.excludes, pathMappedEndpoints).forEach(paths::remove);
			List<ServerWebExchangeMatcher> delegateMatchers = getDelegateMatchers(paths);
			if (this.includeLinks && StringUtils.hasText(pathMappedEndpoints.getBasePath())) {
				delegateMatchers.add(new LinksServerWebExchangeMatcher());
			}
			return new OrServerWebExchangeMatcher(delegateMatchers);
		}

		private Stream<String> streamPaths(List<Object> source, PathMappedEndpoints pathMappedEndpoints) {
			return source.stream().filter(Objects::nonNull).map(this::getEndpointId).map(pathMappedEndpoints::getPath);
		}

		@Override
		protected Mono<MatchResult> matches(ServerWebExchange exchange, Supplier<PathMappedEndpoints> context) {
			return this.delegate.matches(exchange);
		}

		private List<ServerWebExchangeMatcher> getDelegateMatchers(Set<String> paths) {
<<<<<<< HEAD
			return paths.stream().map(this::getDelegateMatcher).collect(Collectors.toCollection(ArrayList::new));
		}

		private PathPatternParserServerWebExchangeMatcher getDelegateMatcher(String path) {
			return new PathPatternParserServerWebExchangeMatcher(path + "/**");
=======
			return paths.stream()
				.map((path) -> new PathPatternParserServerWebExchangeMatcher(path + "/**"))
				.collect(Collectors.toList());
>>>>>>> df5898a1
		}

		@Override
		public String toString() {
			return String.format("EndpointRequestMatcher includes=%s, excludes=%s, includeLinks=%s",
					toString(this.includes, "[*]"), toString(this.excludes, "[]"), this.includeLinks);
		}

		private String toString(List<Object> endpoints, String emptyValue) {
			return (!endpoints.isEmpty()) ? endpoints.stream()
				.map(this::getEndpointId)
				.map(Object::toString)
				.collect(Collectors.joining(", ", "[", "]")) : emptyValue;
		}

		private EndpointId getEndpointId(Object source) {
			if (source instanceof EndpointId endpointId) {
				return endpointId;
			}
			if (source instanceof String string) {
				return EndpointId.of(string);
			}
			if (source instanceof Class) {
				return getEndpointId((Class<?>) source);
			}
			throw new IllegalStateException("Unsupported source " + source);
		}

		private EndpointId getEndpointId(Class<?> source) {
			MergedAnnotation<Endpoint> annotation = MergedAnnotations.from(source).get(Endpoint.class);
			Assert.state(annotation.isPresent(), () -> "Class " + source + " is not annotated with @Endpoint");
			return EndpointId.of(annotation.getString("id"));
		}

	}

	/**
	 * The {@link ServerWebExchangeMatcher} used to match against the links endpoint.
	 */
	public static final class LinksServerWebExchangeMatcher extends AbstractWebExchangeMatcher<WebEndpointProperties> {

		private volatile ServerWebExchangeMatcher delegate;

		private LinksServerWebExchangeMatcher() {
			super(WebEndpointProperties.class);
		}

		@Override
		protected void initialized(Supplier<WebEndpointProperties> properties) {
			this.delegate = createDelegate(properties.get());
		}

		private ServerWebExchangeMatcher createDelegate(WebEndpointProperties properties) {
			if (StringUtils.hasText(properties.getBasePath())) {
				return new OrServerWebExchangeMatcher(
						new PathPatternParserServerWebExchangeMatcher(properties.getBasePath()),
						new PathPatternParserServerWebExchangeMatcher(properties.getBasePath() + "/"));
			}
			return EMPTY_MATCHER;
		}

		@Override
		protected Mono<MatchResult> matches(ServerWebExchange exchange, Supplier<WebEndpointProperties> context) {
			return this.delegate.matches(exchange);
		}

	}

}<|MERGE_RESOLUTION|>--- conflicted
+++ resolved
@@ -232,17 +232,11 @@
 		}
 
 		private List<ServerWebExchangeMatcher> getDelegateMatchers(Set<String> paths) {
-<<<<<<< HEAD
 			return paths.stream().map(this::getDelegateMatcher).collect(Collectors.toCollection(ArrayList::new));
 		}
 
 		private PathPatternParserServerWebExchangeMatcher getDelegateMatcher(String path) {
 			return new PathPatternParserServerWebExchangeMatcher(path + "/**");
-=======
-			return paths.stream()
-				.map((path) -> new PathPatternParserServerWebExchangeMatcher(path + "/**"))
-				.collect(Collectors.toList());
->>>>>>> df5898a1
 		}
 
 		@Override
