--- conflicted
+++ resolved
@@ -1,9 +1,5 @@
 /*
-<<<<<<< HEAD
- * Copyright 2012-2018 the original author or authors.
-=======
  * Copyright 2012-2019 the original author or authors.
->>>>>>> 24925c3d
  *
  * Licensed under the Apache License, Version 2.0 (the "License");
  * you may not use this file except in compliance with the License.
@@ -48,40 +44,18 @@
 
 	@Override
 	protected String createApplicationClassPath() throws Exception {
-<<<<<<< HEAD
 		File appDirectory = getDirectories().getAppDirectory();
 		copyApplicationTo(appDirectory);
 		Manifest manifest = new Manifest();
 		manifest.getMainAttributes().put(Attributes.Name.MANIFEST_VERSION, "1.0");
 		File appJar = new File(appDirectory, "app.jar");
-		JarOutputStream output = new JarOutputStream(new FileOutputStream(appJar),
-				manifest);
+		JarOutputStream output = new JarOutputStream(new FileOutputStream(appJar), manifest);
 		addToJar(output, appDirectory, appDirectory);
 		output.close();
 		List<String> entries = new ArrayList<>();
 		entries.add(appJar.getAbsolutePath());
 		entries.addAll(getDependencyJarPaths());
-		String classpath = StringUtils.collectionToDelimitedString(entries,
-				File.pathSeparator);
-=======
-		File appDirectory = new File("target/app");
-		if (appDirectory.isDirectory() && !FileSystemUtils.deleteRecursively(appDirectory.toPath())) {
-			throw new IllegalStateException("Failed to delete '" + appDirectory.getAbsolutePath() + "'");
-		}
-		appDirectory.mkdirs();
-		Manifest manifest = new Manifest();
-		manifest.getMainAttributes().put(Attributes.Name.MANIFEST_VERSION, "1.0");
-		JarOutputStream output = new JarOutputStream(new FileOutputStream(new File(appDirectory, "app.jar")), manifest);
-		FileSystemUtils.copyRecursively(new File("target/test-classes/com"), new File("target/app/com"));
-		addToJar(output, new File("target/app/"), new File("target/app/"));
-		output.close();
-		List<String> entries = new ArrayList<>();
-		entries.add("target/app/app.jar");
-		for (File jar : new File("target/dependencies").listFiles()) {
-			entries.add(jar.getAbsolutePath());
-		}
 		String classpath = StringUtils.collectionToDelimitedString(entries, File.pathSeparator);
->>>>>>> 24925c3d
 		return classpath;
 	}
 
