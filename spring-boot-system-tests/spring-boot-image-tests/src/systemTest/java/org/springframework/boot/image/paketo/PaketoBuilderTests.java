--- conflicted
+++ resolved
@@ -337,7 +337,6 @@
 		}
 	}
 
-<<<<<<< HEAD
 	@Test
 	void classDataSharingApp() throws Exception {
 		writeMainClass();
@@ -374,7 +373,9 @@
 		}
 		finally {
 			removeImage(imageReference);
-=======
+		}
+	}
+
 	private BuildResult buildImageWithRetry(String imageName, String... arguments) {
 		long start = System.nanoTime();
 		while (true) {
@@ -396,7 +397,6 @@
 		}
 		catch (InterruptedException ex) {
 			Thread.currentThread().interrupt();
->>>>>>> 7d1cc78d
 		}
 	}
 
