[[boot-features]]
= Spring Boot features

[partintro]
--
This section dives into the details of Spring Boot. Here you can learn about the key
features that you will want to use and customize. If you haven't already, you might want
to read the _<<getting-started.adoc#getting-started>>_ and
_<<using-spring-boot.adoc#using-boot>>_ sections so that you have a good grounding
of the basics.
--



[[boot-features-spring-application]]
== SpringApplication
The `SpringApplication` class provides a convenient way to bootstrap a Spring application
that will be started from a `main()` method. In many situations you can just delegate to
the static `SpringApplication.run` method:

[source,java,indent=0]
----
	public static void main(String[] args) {
		SpringApplication.run(MySpringConfiguration.class, args);
	}
----

When your application starts you should see something similar to the following:

[indent=0,subs="attributes"]
----
  .   ____          _            __ _ _
 /\\ / ___'_ __ _ _(_)_ __  __ _ \ \ \ \
( ( )\___ | '_ | '_| | '_ \/ _` | \ \ \ \
 \\/  ___)| |_)| | | | | || (_| |  ) ) ) )
  '  |____| .__|_| |_|_| |_\__, | / / / /
 =========|_|==============|___/=/_/_/_/
 :: Spring Boot ::   v{spring-boot-version}

2013-07-31 00:08:16.117  INFO 56603 --- [           main] o.s.b.s.app.SampleApplication            : Starting SampleApplication v0.1.0 on mycomputer with PID 56603 (/apps/myapp.jar started by pwebb)
2013-07-31 00:08:16.166  INFO 56603 --- [           main] ationConfigServletWebServerApplicationContext : Refreshing org.springframework.boot.web.servlet.context.AnnotationConfigServletWebServerApplicationContext@6e5a8246: startup date [Wed Jul 31 00:08:16 PDT 2013]; root of context hierarchy
2014-03-04 13:09:54.912  INFO 41370 --- [           main] .t.TomcatServletWebServerFactory : Server initialized with port: 8080
2014-03-04 13:09:56.501  INFO 41370 --- [           main] o.s.b.s.app.SampleApplication            : Started SampleApplication in 2.992 seconds (JVM running for 3.658)
----

By default `INFO` logging messages will be shown, including some relevant startup details
such as the user that launched the application.



[boot-features-startup-failure]
=== Startup failure
If your application fails to start, registered `FailureAnalyzers` get a chance to provide
a dedicated error message and a concrete action to fix the problem. For instance if you
start a web application on port `8080` and that port is already in use, you should see
something similar to the following:

[indent=0]
----
	***************************
	APPLICATION FAILED TO START
	***************************

	Description:

	Embedded servlet container failed to start. Port 8080 was already in use.

	Action:

	Identify and stop the process that's listening on port 8080 or configure this application to listen on another port.
----

NOTE: Spring Boot provides numerous `FailureAnalyzer` implementations and you can
<<howto.adoc#howto-failure-analyzer,add your own>> very easily.

If no failure analyzers are able to handle the exception, you can still display the full
auto-configuration report to better understand what went wrong. To do so you need to
<<boot-features-external-config,enable the `debug` property>> or
<<boot-features-custom-log-levels,enable `DEBUG` logging>> for
`org.springframework.boot.autoconfigure.logging.AutoConfigurationReportLoggingInitializer`.

For instance, if you are running your application using `java -jar` you can enable the
`debug` property as follows:

[indent=0,subs="attributes"]
----
	$ java -jar myproject-0.0.1-SNAPSHOT.jar --debug
----



[[boot-features-banner]]
=== Customizing the Banner
The banner that is printed on start up can be changed by adding a `banner.txt` file
to your classpath, or by setting `banner.location` to the location of such a file.
If the file has an unusual encoding you can set `banner.charset` (default is `UTF-8`).
In addition to a text file, you can also add a `banner.gif`, `banner.jpg` or `banner.png`
image file to your classpath, or set a `banner.image.location` property. Images will be
converted into an ASCII art representation and printed above any text banner.

Inside your `banner.txt` file you can use any of the following placeholders:

.Banner variables
|===
| Variable | Description

|`${application.version}`
|The version number of your application as declared in `MANIFEST.MF`. For example
`Implementation-Version: 1.0` is printed as `1.0`.

|`${application.formatted-version}`
|The version number of your application as declared in `MANIFEST.MF` formatted for
display (surrounded with brackets and prefixed with `v`). For example `(v1.0)`.

|`${spring-boot.version}`
|The Spring Boot version that you are using. For example `{spring-boot-version}`.

|`${spring-boot.formatted-version}`
|The Spring Boot version that you are using formatted for display (surrounded with
brackets and prefixed with `v`). For example `(v{spring-boot-version})`.

|`${Ansi.NAME}` (or `${AnsiColor.NAME}`, `${AnsiBackground.NAME}`, `${AnsiStyle.NAME}`)
|Where `NAME` is the name of an ANSI escape code. See
{sc-spring-boot}/ansi/AnsiPropertySource.{sc-ext}[`AnsiPropertySource`] for details.

|`${application.title}`
|The title of your application as declared in `MANIFEST.MF`. For example
`Implementation-Title: MyApp` is printed as `MyApp`.
|===

TIP: The `SpringApplication.setBanner(...)` method can be used if you want to generate
a banner programmatically. Use the `org.springframework.boot.Banner` interface and
implement your own `printBanner()` method.

You can also use the `spring.main.banner-mode` property to determine if the banner has
to be printed on `System.out` (`console`), using the configured logger (`log`) or not
at all (`off`).

The printed banner will be registered as a singleton bean under the name
`springBootBanner`.

[NOTE]
====
YAML maps `off` to `false` so make sure to add quotes if you want to disable the
banner in your application.

[source,yaml,indent=0]
----
	spring:
		main:
			banner-mode: "off"
----
====

[[boot-features-customizing-spring-application]]
=== Customizing SpringApplication
If the `SpringApplication` defaults aren't to your taste you can instead create a local
instance and customize it. For example, to turn off the banner you would write:

[source,java,indent=0]
----
	public static void main(String[] args) {
		SpringApplication app = new SpringApplication(MySpringConfiguration.class);
		app.setBannerMode(Banner.Mode.OFF);
		app.run(args);
	}
----

NOTE: The constructor arguments passed to `SpringApplication` are configuration sources
for spring beans. In most cases these will be references to `@Configuration` classes, but
they could also be references to XML configuration or to packages that should be scanned.

It is also possible to configure the `SpringApplication` using an `application.properties`
file. See _<<boot-features-external-config>>_ for details.

For a complete list of the configuration options, see the
{dc-spring-boot}/SpringApplication.{dc-ext}[`SpringApplication` Javadoc].



[[boot-features-fluent-builder-api]]
=== Fluent builder API
If you need to build an `ApplicationContext` hierarchy (multiple contexts with a
parent/child relationship), or if you just prefer using a '`fluent`' builder API, you
can use the `SpringApplicationBuilder`.

The `SpringApplicationBuilder` allows you to chain together multiple method calls, and
includes `parent` and `child` methods that allow you to create a hierarchy.

For example:

[source,java,indent=0]
----
include::{code-examples}/builder/SpringApplicationBuilderExample.java[tag=hierarchy]
----

NOTE: There are some restrictions when creating an `ApplicationContext` hierarchy, e.g.
Web components *must* be contained within the child context, and the same `Environment`
will be used for both parent and child contexts. See the
{dc-spring-boot}/builder/SpringApplicationBuilder.{dc-ext}[`SpringApplicationBuilder`
Javadoc] for full details.



[[boot-features-application-events-and-listeners]]
=== Application events and listeners
In addition to the usual Spring Framework events, such as
{spring-javadoc}/context/event/ContextRefreshedEvent.{dc-ext}[`ContextRefreshedEvent`],
a `SpringApplication` sends some additional application events.

[NOTE]
====
Some events are actually triggered before the `ApplicationContext` is created so you
cannot register a listener on those as a `@Bean`. You can register them via the
`SpringApplication.addListeners(...)` or `SpringApplicationBuilder.listeners(...)`
methods.

If you want those listeners to be registered automatically regardless of the way the
application is created you can add a `META-INF/spring.factories` file to your project
and reference your listener(s) using the `org.springframework.context.ApplicationListener`
key.

[indent=0]
----
	org.springframework.context.ApplicationListener=com.example.project.MyListener
----

====

Application events are sent in the following order, as your application runs:

. An `ApplicationStartingEvent` is sent at the start of a run, but before any
  processing except the registration of listeners and initializers.
. An `ApplicationEnvironmentPreparedEvent` is sent when the `Environment` to be used in
  the context is known, but before the context is created.
. An `ApplicationPreparedEvent` is sent just before the refresh is started, but after bean
  definitions have been loaded.
. An `ApplicationReadyEvent` is sent after the refresh and any related callbacks have
  been processed to indicate the application is ready to service requests.
. An `ApplicationFailedEvent` is sent if there is an exception on startup.

TIP: You often won't need to use application events, but it can be handy to know that they
exist. Internally, Spring Boot uses events to handle a variety of tasks.



[[boot-features-web-environment]]
=== Web environment
A `SpringApplication` will attempt to create the right type of `ApplicationContext` on
your behalf. By default, an `AnnotationConfigApplicationContext` or
`AnnotationConfigServletWebServerApplicationContext` will be used, depending on whether you
are developing a web application or not.

The algorithm used to determine a '`web environment`' is fairly simplistic (based on the
presence of a few classes). You can use `setWebEnvironment(boolean webEnvironment)` if
you need to override the default.

It is also possible to take complete control of the `ApplicationContext` type that will
be used by calling `setApplicationContextClass(...)`.

TIP: It is often desirable to call `setWebEnvironment(false)` when using
`SpringApplication` within a JUnit test.



[[boot-features-application-arguments]]
=== Accessing application arguments
If you need to access the application arguments that were passed to
`SpringApplication.run(...)` you can inject a
`org.springframework.boot.ApplicationArguments` bean. The `ApplicationArguments` interface
provides access to both the raw `String[]` arguments as well as parsed `option` and
`non-option` arguments:

[source,java,indent=0]
----
	import org.springframework.boot.*
	import org.springframework.beans.factory.annotation.*
	import org.springframework.stereotype.*

	@Component
	public class MyBean {

		@Autowired
		public MyBean(ApplicationArguments args) {
			boolean debug = args.containsOption("debug");
			List<String> files = args.getNonOptionArgs();
			// if run with "--debug logfile.txt" debug=true, files=["logfile.txt"]
		}

	}
----

TIP: Spring Boot will also register a `CommandLinePropertySource` with the Spring
`Environment`. This allows you to also inject single application arguments using the
`@Value` annotation.



[[boot-features-command-line-runner]]
=== Using the ApplicationRunner or CommandLineRunner
If you need to run some specific code once the `SpringApplication` has started, you can
implement the `ApplicationRunner` or `CommandLineRunner` interfaces. Both interfaces work
in the same way and offer a single `run` method which will be called just before
`SpringApplication.run(...)` completes.

The `CommandLineRunner` interfaces provides access to application arguments as a simple
string array, whereas the `ApplicationRunner` uses the `ApplicationArguments` interface
discussed above.

[source,java,indent=0]
----
	import org.springframework.boot.*
	import org.springframework.stereotype.*

	@Component
	public class MyBean implements CommandLineRunner {

		public void run(String... args) {
			// Do something...
		}

	}
----

You can additionally implement the `org.springframework.core.Ordered` interface or use the
`org.springframework.core.annotation.Order` annotation if several `CommandLineRunner` or
`ApplicationRunner` beans are defined that must be called in a specific order.



[[boot-features-application-exit]]
=== Application exit
Each `SpringApplication` will register a shutdown hook with the JVM to ensure that the
`ApplicationContext` is closed gracefully on exit. All the standard Spring lifecycle
callbacks (such as the `DisposableBean` interface, or the `@PreDestroy` annotation) can
be used.

In addition, beans may implement the `org.springframework.boot.ExitCodeGenerator`
interface if they wish to return a specific exit code when `SpringApplication.exit()`
is called. This exit code can then be passed to `System.exit()` to return it as a status
code.

[source,java,indent=0]
----
include::{code-examples}/ExitCodeApplication.java[tag=example]
----

Also, the `ExitCodeGenerator` interface may be implemented by exceptions. When such an
exception is encountered, Spring Boot will return the exit code provided by the
implemented `getExitCode()` method.


[[boot-features-application-admin]]
=== Admin features
It is possible to enable admin-related features for the application by specifying the
`spring.application.admin.enabled` property. This exposes the
{sc-spring-boot}/admin/SpringApplicationAdminMXBean.{sc-ext}[`SpringApplicationAdminMXBean`]
on the platform `MBeanServer`. You could use this feature to administer your Spring Boot
application remotely. This could also be useful for any service wrapper implementation.

TIP: If you want to know on which HTTP port the application is running, get the property
with key `local.server.port`.

NOTE: Take care when enabling this feature as the MBean exposes a method to shutdown the
application.



[[boot-features-external-config]]
== Externalized Configuration
Spring Boot allows you to externalize your configuration so you can work with the same
application code in different environments. You can use properties files, YAML files,
environment variables and command-line arguments to externalize configuration. Property
values can be injected directly into your beans using the `@Value` annotation, accessed
via Spring's `Environment` abstraction or
<<boot-features-external-config-typesafe-configuration-properties,bound to structured objects>>
via `@ConfigurationProperties`.

Spring Boot uses a very particular `PropertySource` order that is designed to allow
sensible overriding of values. Properties are considered in the following order:

. <<using-boot-devtools-globalsettings,Devtools global settings properties>>
  on your home directory (`~/.spring-boot-devtools.properties` when devtools is active).
. {spring-javadoc}/test/context/TestPropertySource.{dc-ext}[`@TestPropertySource`]
  annotations on your tests.
. {dc-spring-boot-test}/context/SpringBootTest.{dc-ext}[`@SpringBootTest#properties`]
  annotation attribute on your tests.
. Command line arguments.
. Properties from `SPRING_APPLICATION_JSON` (inline JSON embedded in an environment
  variable or system property)
. `ServletConfig` init parameters.
. `ServletContext` init parameters.
. JNDI attributes from `java:comp/env`.
. Java System properties (`System.getProperties()`).
. OS environment variables.
. A `RandomValuePropertySource` that only has properties in `+random.*+`.
. <<boot-features-external-config-profile-specific-properties,Profile-specific
  application properties>> outside of your packaged jar
  (`application-{profile}.properties` and YAML variants)
. <<boot-features-external-config-profile-specific-properties,Profile-specific
  application properties>> packaged inside your jar (`application-{profile}.properties`
  and YAML variants)
. Application properties outside of your packaged jar (`application.properties` and YAML
  variants).
. Application properties packaged inside your jar (`application.properties` and YAML
  variants).
. {spring-javadoc}/context/annotation/PropertySource.{dc-ext}[`@PropertySource`]
  annotations on your `@Configuration` classes.
. Default properties (specified using `SpringApplication.setDefaultProperties`).

To provide a concrete example, suppose you develop a `@Component` that uses a
`name` property:

[source,java,indent=0]
----
	import org.springframework.stereotype.*
	import org.springframework.beans.factory.annotation.*

	@Component
	public class MyBean {

	    @Value("${name}")
	    private String name;

	    // ...

	}
----

On your application classpath (e.g. inside your jar) you can have an
`application.properties` that provides a sensible default property value for `name`. When
running in a new environment, an `application.properties` can be provided outside of your
jar that overrides the `name`; and for one-off testing, you can launch with a specific
command line switch (e.g. `java -jar app.jar --name="Spring"`).

[TIP]
====
The `SPRING_APPLICATION_JSON` properties can be supplied on the
command line with an environment variable. For example in a
UN{asterisk}X shell:

----
$ SPRING_APPLICATION_JSON='{"foo":{"bar":"spam"}}' java -jar myapp.jar
----

In this example you will end up with `foo.bar=spam` in the Spring
`Environment`. You can also supply the JSON as
`spring.application.json` in a System variable:

----
$ java -Dspring.application.json='{"foo":"bar"}' -jar myapp.jar
----

or command line argument:

----
$ java -jar myapp.jar --spring.application.json='{"foo":"bar"}'
----

or as a JNDI variable `java:comp/env/spring.application.json`.
====



[[boot-features-external-config-random-values]]
=== Configuring random values
The `RandomValuePropertySource` is useful for injecting random values (e.g. into secrets
or test cases). It can produce integers, longs, uuids or strings, e.g.

[source,properties,indent=0]
----
	my.secret=${random.value}
	my.number=${random.int}
	my.bignumber=${random.long}
	my.uuid=${random.uuid}
	my.number.less.than.ten=${random.int(10)}
	my.number.in.range=${random.int[1024,65536]}
----

The `+random.int*+` syntax is `OPEN value (,max) CLOSE` where the `OPEN,CLOSE` are any
character and `value,max` are integers. If `max` is provided then `value` is the minimum
value and `max` is the maximum (exclusive).



[[boot-features-external-config-command-line-args]]
=== Accessing command line properties
By default `SpringApplication` will convert any command line option arguments (starting
with '`--`', e.g. `--server.port=9000`) to a `property` and add it to the Spring
`Environment`. As mentioned above, command line properties always take precedence over
other property sources.

If you don't want command line properties to be added to the `Environment` you can disable
them using `SpringApplication.setAddCommandLineProperties(false)`.



[[boot-features-external-config-application-property-files]]
=== Application property files
`SpringApplication` will load properties from `application.properties` files in the
following locations and add them to the Spring `Environment`:

. A `/config` subdirectory of the current directory.
. The current directory
. A classpath `/config` package
. The classpath root

The list is ordered by precedence (properties defined in locations higher in the list
override those defined in lower locations).

NOTE: You can also <<boot-features-external-config-yaml, use YAML ('.yml') files>> as
an alternative to '.properties'.

If you don't like `application.properties` as the configuration file name you can switch
to another by specifying a `spring.config.name` environment property. You can also refer
to an explicit location using the `spring.config.location` environment property
(comma-separated list of directory locations, or file paths).

[indent=0]
----
	$ java -jar myproject.jar --spring.config.name=myproject
----

or

[indent=0]
----
	$ java -jar myproject.jar --spring.config.location=classpath:/default.properties,classpath:/override.properties
----

WARNING: `spring.config.name` and `spring.config.location` are used very early to
determine which files have to be loaded so they have to be defined as an environment
property (typically OS env, system property or command line argument).

If `spring.config.location` contains directories (as opposed to files) they should end
in `/` (and will be appended with the names generated from `spring.config.name` before
being loaded, including profile-specific file names). Files specified in
`spring.config.location` are used as-is, with no support for profile-specific variants,
and will be overridden by any profile-specific properties.

Config locations are searched in reverse order. By default, the configured locations are
`classpath:/,classpath:/config/,file:./,file:./config/`. The resulting search order is:

1. `file:./config/`
2. `file:./`
3. `classpath:/config/`
4. `classpath:/`

When custom config locations are configured, they are used in addition to the default
locations. Custom locations are searched before the default locations. For example,
if custom locations `classpath:/custom-config/,file:./custom-config/` are configured,
the search order becomes:

1. `file:./custom-config/`
2. `classpath:custom-config/`
3. `file:./config/`
4. `file:./`
5. `classpath:/config/`
6. `classpath:/`

This search ordering allows you to specify default values in one configuration file
and then selectively override those values in another. You can provide default values
for your application in `application.properties` (or whatever other basename you choose
with `spring.config.name`) in one of the default locations. These default values can
then be overriden at runtime with a different file located in one of the custom
locations.

NOTE: If you use environment variables rather than system properties, most operating
systems disallow period-separated key names, but you can use underscores instead (e.g.
`SPRING_CONFIG_NAME` instead of `spring.config.name`).

NOTE: If you are running in a container then JNDI properties (in `java:comp/env`) or
servlet context initialization parameters can be used instead of, or as well as,
environment variables or system properties.



[[boot-features-external-config-profile-specific-properties]]
=== Profile-specific properties
In addition to `application.properties` files, profile-specific properties can also be
defined using the naming convention `application-{profile}.properties`. The
`Environment` has a set of default profiles (by default `[default]`) which are
used if no active profiles are set (i.e. if no profiles are explicitly activated
then properties from `application-default.properties` are loaded).

Profile-specific properties are loaded from the same locations as standard
`application.properties`, with profile-specific files always overriding the non-specific
ones irrespective of whether the profile-specific files are inside or outside your
packaged jar.

If several profiles are specified, a last wins strategy applies. For example, profiles
specified by the `spring.profiles.active` property are added after those configured via
the `SpringApplication` API and therefore take precedence.

NOTE: If you have specified any files in `spring.config.location`, profile-specific
variants of those files will not be considered. Use directories in
`spring.config.location` if you also want to also use profile-specific properties.



[[boot-features-external-config-placeholders-in-properties]]
=== Placeholders in properties
The values in `application.properties` are filtered through the existing `Environment`
when they are used so you can refer back to previously defined values (e.g. from System
properties).

[source,properties,indent=0]
----
	app.name=MyApp
	app.description=${app.name} is a Spring Boot application
----

TIP: You can also use this technique to create '`short`' variants of existing Spring Boot
properties. See the _<<howto.adoc#howto-use-short-command-line-arguments>>_ how-to
for details.



[[boot-features-external-config-yaml]]
=== Using YAML instead of Properties
http://yaml.org[YAML] is a superset of JSON, and as such is a very convenient format
for specifying hierarchical configuration data. The `SpringApplication` class will
automatically support YAML as an alternative to properties whenever you have the
http://www.snakeyaml.org/[SnakeYAML] library on your classpath.

NOTE: If you use '`Starters`' SnakeYAML will be automatically provided via
`spring-boot-starter`.



[[boot-features-external-config-loading-yaml]]
==== Loading YAML
Spring Framework provides two convenient classes that can be used to load YAML documents.
The `YamlPropertiesFactoryBean` will load YAML as `Properties` and the
`YamlMapFactoryBean` will load YAML as a `Map`.

For example, the following YAML document:

[source,yaml,indent=0]
----
	environments:
		dev:
			url: http://dev.bar.com
			name: Developer Setup
		prod:
			url: http://foo.bar.com
			name: My Cool App
----

Would be transformed into these properties:

[source,properties,indent=0]
----
	environments.dev.url=http://dev.bar.com
	environments.dev.name=Developer Setup
	environments.prod.url=http://foo.bar.com
	environments.prod.name=My Cool App
----

YAML lists are represented as property keys with `[index]` dereferencers,
for example this YAML:

[source,yaml,indent=0]
----
	 my:
		servers:
			- dev.bar.com
			- foo.bar.com
----

Would be transformed into these properties:

[source,properties,indent=0]
----
	my.servers[0]=dev.bar.com
	my.servers[1]=foo.bar.com
----

To bind to properties like that using the Spring `DataBinder` utilities (which is what
`@ConfigurationProperties` does) you need to have a property in the target bean of type
`java.util.List` (or `Set`) and you either need to provide a setter, or initialize it
with a mutable value, e.g. this will bind to the properties above

[source,java,indent=0]
----
	@ConfigurationProperties(prefix="my")
	public class Config {

		private List<String> servers = new ArrayList<String>();

		public List<String> getServers() {
			return this.servers;
		}
	}
----

[NOTE]
====
Extra care is required when configuring lists that way as overriding will not work as you
would expect. In the example above, when `my.servers` is redefined in several places, the
individual elements are targeted for override, not the list. To make sure that a
`PropertySource` with higher precedence can override the list, you need to define it as
a single property:

[source,yaml,indent=0]
----
	 my:
		servers: dev.bar.com,foo.bar.com
----

====



[[boot-features-external-config-exposing-yaml-to-spring]]
==== Exposing YAML as properties in the Spring Environment
The `YamlPropertySourceLoader` class can be used to expose YAML as a `PropertySource`
in the Spring `Environment`. This allows you to use the familiar `@Value` annotation with
placeholders syntax to access YAML properties.



[[boot-features-external-config-multi-profile-yaml]]
==== Multi-profile YAML documents
You can specify multiple profile-specific YAML documents in a single file by
using a `spring.profiles` key to indicate when the document applies. For example:

[source,yaml,indent=0]
----
	server:
		address: 192.168.1.100
	---
	spring:
		profiles: development
	server:
		address: 127.0.0.1
	---
	spring:
		profiles: production
	server:
		address: 192.168.1.120
----

In the example above, the `server.address` property will be `127.0.0.1` if the
`development` profile is active. If the `development` and `production` profiles are *not*
enabled, then the value for the property will be `192.168.1.100`.

The default profiles are activated if none are explicitly active when the application
context starts. So in this YAML we set a value for `security.user.password` that is
*only* available in the "default" profile:

[source,yaml,indent=0]
----
	server:
	  port: 8000
	---
	spring:
	  profiles: default
	security:
	  user:
	    password: weak
----

whereas in this example, the password is always set because it isn't attached to any
profile, and it would have to be explicitly reset in all other profiles as necessary:

[source,yaml,indent=0]
----
	server:
	  port: 8000
	security:
	  user:
	    password: weak
----

Spring profiles designated using the "spring.profiles" element may optionally be negated
using the `!` character. If both negated and non-negated profiles are specified for
a single document, at least one non-negated profile must match and no negated profiles
may match.



[[boot-features-external-config-yaml-shortcomings]]
==== YAML shortcomings
YAML files can't be loaded via the `@PropertySource` annotation. So in the
case that you need to load values that way, you need to use a properties file.



[[boot-features-external-config-complex-type-merge]]
==== Merging YAML lists
As <<boot-features-external-config-loading-yaml,we have seen above>>, any YAML content is
ultimately transformed to properties. That process may be counter intuitive when
overriding "`list`" properties via a profile.

For example, assume a `MyPojo` object with `name` and `description` attributes
that are `null` by default. Let's expose a list of `MyPojo` from `FooProperties`:

[source,java,indent=0]
----
	@ConfigurationProperties("foo")
	public class FooProperties {

		private final List<MyPojo> list = new ArrayList<>();

		public List<MyPojo> getList() {
			return this.list;
		}

	}
----

Consider the following configuration:

[source,yaml,indent=0]
----
	foo:
	  list:
	    - name: my name
	      description: my description
	---
	spring:
	  profiles: dev
	foo:
	  list:
        - name: my another name
----

If the `dev` profile isn't active, `FooProperties.list` will contain one `MyPojo` entry
as defined above. If the `dev` profile is enabled however, the `list` will _still_
only contain one entry (with name "`my another name`" and description `null`). This
configuration _will not_ add a second `MyPojo` instance to the list, and it won't merge
the items.

When a collection is specified in multiple profiles, the one with highest priority is
used (and only that one):

[source,yaml,indent=0]
----
	foo:
	  list:
		- name: my name
		  description: my description
		- name: another name
		  description: another description
	---
	spring:
	  profiles: dev
	foo:
	  list:
		 - name: my another name
----

In the example above, considering that the `dev` profile is active, `FooProperties.list`
will contain _one_ `MyPojo` entry (with name "`my another name`" and description `null`).



[[boot-features-external-config-typesafe-configuration-properties]]
=== Type-safe Configuration Properties
Using the `@Value("${property}")` annotation to inject configuration properties can
sometimes be cumbersome, especially if you are working with multiple properties or your
data is hierarchical in nature. Spring Boot provides an alternative method of working with
properties that allows strongly typed beans to govern and validate the configuration of
your application.

[source,java,indent=0]
----
	package com.example;

	import java.net.InetAddress;
	import java.util.ArrayList;
	import java.util.Collections;
	import java.util.List;

	import org.springframework.boot.context.properties.ConfigurationProperties;

	@ConfigurationProperties("foo")
	public class FooProperties {

		private boolean enabled;

		private InetAddress remoteAddress;

		private final Security security = new Security();

		public boolean isEnabled() { ... }

		public void setEnabled(boolean enabled) { ... }

		public InetAddress getRemoteAddress() { ... }

		public void setRemoteAddress(InetAddress remoteAddress) { ... }

		public Security getSecurity() { ... }

		public static class Security {

			private String username;

			private String password;

			private List<String> roles = new ArrayList<>(Collections.singleton("USER"));

			public String getUsername() { ... }

			public void setUsername(String username) { ... }

			public String getPassword() { ... }

			public void setPassword(String password) { ... }

			public List<String> getRoles() { ... }

			public void setRoles(List<String> roles) { ... }

		}
	}
----

The POJO above defines the following properties:

* `foo.enabled`, `false` by default
* `foo.remote-address`, with a type that can be coerced from `String`
* `foo.security.username`, with a nested "security" whose name is determined by the name
of the property. In particular the return type is not used at all there and could have
been `SecurityProperties`
* `foo.security.password`
* `foo.security.roles`, with a collection of `String`

[NOTE]
====
Getters and setters are usually mandatory, since binding is via standard Java Beans
property descriptors, just like in Spring MVC. There are cases where a setter may be
omitted:

* Maps, as long as they are initialized, need a getter but not necessarily a setter since
they can be mutated by the binder.
* Collections and arrays can be either accessed via an index (typically with YAML) or
using a single comma-separated value (properties). In the latter case, a setter is
mandatory. We recommend to always add a setter for such types. If you initialize a
collection, make sure it is not immutable (as in the example above)
 * If nested POJO properties are initialized (like the `Security` field in the example
above), a setter is not required. If you want the binder to create the instance on-the-fly
using its default constructor, you will need a setter.

Some people use Project Lombok to add getters and setters automatically. Make sure that
Lombok doesn't generate any particular constructor for such type as it will be used
automatically by the container to instantiate the object.
====

TIP: See also the <<boot-features-external-config-vs-value,differences between `@Value`
and `@ConfigurationProperties`>>.

You also need to list the properties classes to register in the
`@EnableConfigurationProperties` annotation:

[source,java,indent=0]
----
	@Configuration
	@EnableConfigurationProperties(FooProperties.class)
	public class MyConfiguration {
	}
----

[NOTE]
====
When `@ConfigurationProperties` bean is registered that way, the bean will have a
conventional name: `<prefix>-<fqn>`, where `<prefix>` is the environment key prefix
specified in the `@ConfigurationProperties` annotation and `<fqn>` the fully qualified
name of the bean. If the annotation does not provide any prefix, only the fully qualified
name of the bean is used.

The bean name in the example above will be `foo-com.example.FooProperties`.
====

Even if the configuration above will create a regular bean for `FooProperties`, we
recommend that `@ConfigurationProperties` only deal with the environment and in particular
does not inject other beans from the context. Having said that, The
`@EnableConfigurationProperties` annotation is _also_ automatically applied to your project
so that any _existing_ bean annotated with `@ConfigurationProperties` will be configured
from the `Environment`. You could shortcut `MyConfiguration` above by making sure
`FooProperties` is already a bean:

[source,java,indent=0]
----
	@Component
	@ConfigurationProperties(prefix="foo")
	public class FooProperties {

		// ... see above

	}
----

This style of configuration works particularly well with the
`SpringApplication` external YAML configuration:

[source,yaml,indent=0]
----
	# application.yml

	foo:
		remote-address: 192.168.1.1
		security:
			username: foo
			roles:
			  - USER
			  - ADMIN

	# additional configuration as required
----

To work with `@ConfigurationProperties` beans you can just inject them in the same way
as any other bean.

[source,java,indent=0]
----
	@Service
	public class MyService {

		private final FooProperties properties;

		@Autowired
		public MyService(FooProperties properties) {
		    this.properties = properties;
		}

	 	//...

		@PostConstruct
		public void openConnection() {
			Server server = new Server(this.properties.getRemoteAddress());
			// ...
		}

	}
----

TIP: Using `@ConfigurationProperties` also allows you to generate meta-data files that can
be used by IDEs to offer auto-completion for your own keys, see the
<<configuration-metadata>> appendix for details.



[[boot-features-external-config-3rd-party-configuration]]
==== Third-party configuration
As well as using `@ConfigurationProperties` to annotate a class, you can also use it
on public `@Bean` methods. This can be particularly useful when you want to bind
properties to third-party components that are outside of your control.

To configure a bean from the `Environment` properties, add `@ConfigurationProperties` to
its bean registration:

[source,java,indent=0]
----
	@ConfigurationProperties(prefix = "bar")
	@Bean
	public BarComponent barComponent() {
		...
	}
----

Any property defined with the `bar` prefix will be mapped onto that `BarComponent` bean
in a similar manner as the `FooProperties` example above.



[[boot-features-external-config-relaxed-binding]]
==== Relaxed binding
Spring Boot uses some relaxed rules for binding `Environment` properties to
`@ConfigurationProperties` beans, so there doesn't need to be an exact match between
the `Environment` property name and the bean property name.  Common examples where this
is useful include dashed separated (e.g. `context-path` binds to `contextPath`), and
capitalized (e.g. `PORT` binds to `port`) environment properties.

For example, given the following `@ConfigurationProperties` class:

[source,java,indent=0]
----
	@ConfigurationProperties(prefix="person")
	public class OwnerProperties {

		private String firstName;

		public String getFirstName() {
			return this.firstName;
		}

		public void setFirstName(String firstName) {
			this.firstName = firstName;
		}

	}
----

The following properties names can all be used:

.relaxed binding
[cols="1,4"]
|===
| Property | Note

|`person.firstName`
|Standard camel case syntax.

|`person.first-name`
|Kebab-case, recommended for use in `.properties` and `.yml` files.

|`person.first_name`
|Underscore notation, alternative format for use in `.properties` and `.yml` files.

|`PERSON_FIRSTNAME`
|Upper case format. Recommended when using a system environment variables.
|===

NOTE: The `prefix` value for the annotation must be in kebab-case, ie, lowercase and separated by `-`.

.relaxed binding rules per property source
[cols="2,4,4"]
|===
| Property Source | Simple | List

|Properties Files
|Camel-case, kebab-case or underscore notation
|Standard list syntax using `[ ]` or comma-separated values

|YAML Files
|Camel-case, kebab-case or underscore notation
|Standard YAML list syntax or comma-separated values

|Environment Variables
|Upper case format with underscore as the delimiter. `_` should not be used within a property name
|Numeric values surrounded by underscores. eg: `MY_FOO_1_BAR = my.foo[1].bar`

|System properties
|Camel-case, kebab-case or underscore notation
|Standard list syntax using `[ ]` or comma-separated values
|===

TIP: We recommend that, when possible, properties are stored in lowercase kebab format. i.e. `my.property-name=foo`


[[boot-features-external-config-conversion]]
==== Properties conversion
Spring will attempt to coerce the external application properties to the right type when
it binds to the `@ConfigurationProperties` beans. If you need custom type conversion you
can provide a `ConversionService` bean (with bean id `conversionService`) or custom
property editors (via a `CustomEditorConfigurer` bean) or custom `Converters` (with
bean definitions annotated as `@ConfigurationPropertiesBinding`).

NOTE: As this bean is requested very early during the application lifecycle, make sure to
limit the dependencies that your `ConversionService` is using. Typically, any dependency
that you require may not be fully initialized at creation time. You may want to rename
your custom `ConversionService` if it's not required for configuration keys coercion and
only rely on custom converters qualified with `@ConfigurationPropertiesBinding`.



[[boot-features-external-config-validation]]
==== @ConfigurationProperties Validation
Spring Boot will attempt to validate `@ConfigurationProperties` classes whenever they
are annotated with Spring's `@Validated` annotation. You can use JSR-303 `javax.validation`
constraint annotations directly on your configuration class. Simply ensure that a
compliant JSR-303 implementation is on your classpath, then add constraint annotations to
your fields:

[source,java,indent=0]
----
	@ConfigurationProperties(prefix="foo")
	@Validated
	public class FooProperties {

		@NotNull
		private InetAddress remoteAddress;

		// ... getters and setters

	}
----

In order to validate values of nested properties, you must annotate the associated field
as `@Valid` to trigger its validation. For example, building upon the above
`FooProperties` example:

[source,java,indent=0]
----
	@ConfigurationProperties(prefix="connection")
	@Validated
	public class FooProperties {

		@NotNull
		private InetAddress remoteAddress;

		@Valid
		private final Security security = new Security();

		// ... getters and setters

		public static class Security {

			@NotEmpty
			public String username;

			// ... getters and setters

		}

	}
----

You can also add a custom Spring `Validator` by creating a bean definition called
`configurationPropertiesValidator`. The `@Bean` method should be declared `static`. The
configuration properties validator is created very early in the application's lifecycle
and declaring the `@Bean` method as static allows the bean to be created without having to
instantiate the `@Configuration` class. This avoids any problems that may be caused by
early instantiation. There is a
{github-code}/spring-boot-samples/spring-boot-sample-property-validation[property
validation sample] so you can see how to set things up.

TIP: The `spring-boot-actuator` module includes an endpoint that exposes all
`@ConfigurationProperties` beans. Simply point your web browser to
`/application/configprops` or use the equivalent JMX endpoint. See the
_<<production-ready-features.adoc#production-ready-endpoints, Production ready features>>_.
section for details.



[[boot-features-external-config-vs-value]]
==== @ConfigurationProperties vs. @Value
`@Value` is a core container feature and it does not provide the same features as
type-safe Configuration Properties. The table below summarizes the features that are
supported by `@ConfigurationProperties` and `@Value`:

[cols="4,2,2"]
|===
|Feature |`@ConfigurationProperties` |`@Value`

| <<boot-features-external-config-relaxed-binding,Relaxed binding>>
| Yes
| No

| <<appendix-configuration-metadata.adoc#configuration-metadata,Meta-data support>>
| Yes
| No

| `SpEL` evaluation
| No
| Yes
|===

If you define a set of configuration keys for your own components, we recommend you to
group them in a POJO annotated with `@ConfigurationProperties`. Please also be aware
that since `@Value` does not support relaxed binding, it isn't a great candidate if you
need to provide the value using environment variables.

Finally, while you can write a `SpEL` expression in `@Value`, such expressions are not
processed from <<boot-features-external-config-application-property-files,Application
property files>>.



[[boot-features-profiles]]
== Profiles
Spring Profiles provide a way to segregate parts of your application configuration and
make it only available in certain environments.  Any `@Component` or `@Configuration` can
be marked with `@Profile` to limit when it is loaded:

[source,java,indent=0]
----
	@Configuration
	@Profile("production")
	public class ProductionConfiguration {

		// ...

	}
----

In the normal Spring way, you can use a `spring.profiles.active`
`Environment` property to specify which profiles are active. You can
specify the property in any of the usual ways, for example you could
include it in your `application.properties`:

[source,properties,indent=0]
----
	spring.profiles.active=dev,hsqldb
----

or specify on the command line using the switch `--spring.profiles.active=dev,hsqldb`.



[[boot-features-adding-active-profiles]]
=== Adding active profiles
The `spring.profiles.active` property follows the same ordering rules as other
properties, the highest `PropertySource` will win. This means that you can specify
active profiles in `application.properties` then *replace* them using the command line
switch.

Sometimes it is useful to have profile-specific properties that *add* to the active
profiles rather than replace them. The `spring.profiles.include` property can be used
to unconditionally add active profiles. The `SpringApplication` entry point also has
a Java API for setting additional profiles (i.e. on top of those activated by the
`spring.profiles.active` property): see the `setAdditionalProfiles()` method.

For example, when an application with following properties is run using the switch
`--spring.profiles.active=prod` the `proddb` and `prodmq` profiles will also be activated:

[source,yaml,indent=0]
----
	---
	my.property: fromyamlfile
	---
	spring.profiles: prod
	spring.profiles.include:
	  - proddb
	  - prodmq
----

NOTE: Remember that the `spring.profiles` property can be defined in a YAML document
to determine when this particular document is included in the configuration. See
<<howto-change-configuration-depending-on-the-environment>> for more details.



[[boot-features-programmatically-setting-profiles]]
=== Programmatically setting profiles
You can programmatically set active profiles by calling
`SpringApplication.setAdditionalProfiles(...)` before your application runs. It is also
possible to activate profiles using Spring's `ConfigurableEnvironment` interface.



[[boot-features-profile-specific-configuration]]
=== Profile-specific configuration files
Profile-specific variants of both `application.properties` (or `application.yml`) and
files referenced via `@ConfigurationProperties` are considered as files are loaded.
See _<<boot-features-external-config-profile-specific-properties>>_ for details.



[[boot-features-logging]]
== Logging
Spring Boot uses http://commons.apache.org/logging[Commons Logging] for all internal
logging, but leaves the underlying log implementation open. Default configurations are
provided for
http://docs.oracle.com/javase/8/docs/api/java/util/logging/package-summary.html[Java Util Logging],
http://logging.apache.org/log4j/2.x/[Log4J2] and http://logback.qos.ch/[Logback]. In each
case loggers are pre-configured to use console output with optional file output also
available.

By default, if you use the '`Starters`', Logback will be used for logging. Appropriate
Logback routing is also included to ensure that dependent libraries that use
Java Util Logging, Commons Logging, Log4J or SLF4J will all work correctly.

TIP: There are a lot of logging frameworks available for Java. Don't worry if the above
list seems confusing. Generally you won't need to change your logging dependencies and
the Spring Boot defaults will work just fine.



[[boot-features-logging-format]]
=== Log format
The default log output from Spring Boot looks like this:

[indent=0]
----
2014-03-05 10:57:51.112  INFO 45469 --- [           main] org.apache.catalina.core.StandardEngine  : Starting Servlet Engine: Apache Tomcat/7.0.52
2014-03-05 10:57:51.253  INFO 45469 --- [ost-startStop-1] o.a.c.c.C.[Tomcat].[localhost].[/]       : Initializing Spring embedded WebApplicationContext
2014-03-05 10:57:51.253  INFO 45469 --- [ost-startStop-1] o.s.web.context.ContextLoader            : Root WebApplicationContext: initialization completed in 1358 ms
2014-03-05 10:57:51.698  INFO 45469 --- [ost-startStop-1] o.s.b.c.e.ServletRegistrationBean        : Mapping servlet: 'dispatcherServlet' to [/]
2014-03-05 10:57:51.702  INFO 45469 --- [ost-startStop-1] o.s.b.c.embedded.FilterRegistrationBean  : Mapping filter: 'hiddenHttpMethodFilter' to: [/*]
----

The following items are output:

* Date and Time -- Millisecond precision and easily sortable.
* Log Level -- `ERROR`, `WARN`, `INFO`, `DEBUG` or `TRACE`.
* Process ID.
* A `---` separator to distinguish the start of actual log messages.
* Thread name -- Enclosed in square brackets (may be truncated for console output).
* Logger name -- This is usually the source class name (often abbreviated).
* The log message.

NOTE: Logback does not have a `FATAL` level (it is mapped to `ERROR`)


[[boot-features-logging-console-output]]
=== Console output
The default log configuration will echo messages to the console as they are written. By
default `ERROR`, `WARN` and `INFO` level messages are logged. You can also enable a
"`debug`" mode by starting your application with a `--debug` flag.

[indent=0]
----
	$ java -jar myapp.jar --debug
----

NOTE: you can also specify `debug=true` in your `application.properties`.

When the debug mode is enabled, a selection of core loggers (embedded container, Hibernate
and Spring Boot) are configured to output more information. Enabling the debug mode does
_not_ configure your application to log all messages with `DEBUG` level.

Alternatively, you can enable a "`trace`" mode by starting your application with a
`--trace` flag (or `trace=true` in your `application.properties`). This will enable trace
logging for a selection of core loggers (embedded container, Hibernate schema generation
and the whole Spring portfolio).

[[boot-features-logging-color-coded-output]]
==== Color-coded output
If your terminal supports ANSI, color output will be used to aid readability. You can set
`spring.output.ansi.enabled` to a
{dc-spring-boot}/ansi/AnsiOutput.Enabled.{dc-ext}[supported value] to override the auto
detection.

Color coding is configured using the `%clr` conversion word. In its simplest form the
converter will color the output according to the log level, for example:

[source,indent=0]
----
%clr(%5p)
----

The mapping of log level to a color is as follows:

|===
|Level | Color

|`FATAL`
| Red

|`ERROR`
| Red

|`WARN`
| Yellow

|`INFO`
| Green

|`DEBUG`
| Green

|`TRACE`
| Green
|===

Alternatively, you can specify the color or style that should be used by providing it
as an option to the conversion. For example, to make the text yellow:

[source,indent=0]
----
%clr(%d{yyyy-MM-dd HH:mm:ss.SSS}){yellow}
----

The following colors and styles are supported:

 - `blue`
 - `cyan`
 - `faint`
 - `green`
 - `magenta`
 - `red`
 - `yellow`

[[boot-features-logging-file-output]]
=== File output
By default, Spring Boot will only log to the console and will not write log files. If you
want to write log files in addition to the console output you need to set a
`logging.file` or `logging.path` property (for example in your `application.properties`).

The following table shows how the `logging.*` properties can be used together:

.Logging properties
[cols="1,1,1,4"]
|===
|`logging.file` |`logging.path` |Example |Description

|_(none)_
|_(none)_
|
|Console only logging.

|Specific file
|_(none)_
|`my.log`
|Writes to the specified log file. Names can be an exact location or relative to the
current directory.

|_(none)_
|Specific directory
|`/var/log`
|Writes `spring.log` to the specified directory. Names can be an exact location or
relative to the current directory.
|===

Log files will rotate when they reach 10 MB and as with console output, `ERROR`, `WARN`
and `INFO` level messages are logged by default.

NOTE: The logging system is initialized early in the application lifecycle and as such
logging properties will not be found in property files loaded via `@PropertySource`
annotations.

TIP: Logging properties are independent of the actual logging infrastructure. As a
result, specific configuration keys (such as `logback.configurationFile` for Logback)
are not managed by spring Boot.


[[boot-features-custom-log-levels]]
=== Log Levels
All the supported logging systems can have the logger levels set in the Spring
`Environment` (so for example in `application.properties`) using
'`+logging.level.*=LEVEL+`' where '`LEVEL`' is one of TRACE, DEBUG, INFO, WARN, ERROR,
FATAL, OFF. The `root` logger can be configured using `logging.level.root`.
Example `application.properties`:

[source,properties,indent=0,subs="verbatim,quotes,attributes"]
----
	logging.level.root=WARN
	logging.level.org.springframework.web=DEBUG
	logging.level.org.hibernate=ERROR
----

NOTE: By default Spring Boot remaps Thymeleaf `INFO` messages so that they are logged at
`DEBUG` level. This helps to reduce noise in the standard log output. See
{sc-spring-boot}/logging/logback/LevelRemappingAppender.{sc-ext}[`LevelRemappingAppender`]
for details of how you can apply remapping in your own configuration.



[[boot-features-custom-log-configuration]]
=== Custom log configuration
The various logging systems can be activated by including the appropriate libraries on
the classpath, and further customized by providing a suitable configuration file in the
root of the classpath, or in a location specified by the Spring `Environment` property
`logging.config`.

You can force Spring Boot to use a particular logging system using the
`org.springframework.boot.logging.LoggingSystem` system property. The value should be
the fully-qualified class name of a `LoggingSystem` implementation. You can also disable
Spring Boot's logging configuration entirely by using a value of `none`.

NOTE: Since logging is initialized *before* the `ApplicationContext` is created, it isn't
possible to control logging from `@PropertySources` in Spring `@Configuration` files.
System properties and the conventional Spring Boot external configuration files work just
fine.)

Depending on your logging system, the following files will be loaded:

|===
|Logging System |Customization

|Logback
|`logback-spring.xml`, `logback-spring.groovy`, `logback.xml` or `logback.groovy`

|Log4j2
|`log4j2-spring.xml` or `log4j2.xml`

|JDK (Java Util Logging)
|`logging.properties`
|===

NOTE: When possible we recommend that you use the `-spring` variants for your logging
configuration (for example `logback-spring.xml` rather than `logback.xml`). If you use
standard configuration locations, Spring cannot completely control log initialization.

WARNING: There are known classloading issues with Java Util Logging that cause problems
when running from an '`executable jar`'. We recommend that you avoid it if at all
possible.

To help with the customization some other properties are transferred from the Spring
`Environment` to System properties:

|===
|Spring Environment |System Property |Comments

|`logging.exception-conversion-word`
|`LOG_EXCEPTION_CONVERSION_WORD`
|The conversion word that's used when logging exceptions.

|`logging.file`
|`LOG_FILE`
|Used in default log configuration if defined.

|`logging.path`
|`LOG_PATH`
|Used in default log configuration if defined.

|`logging.pattern.console`
|`CONSOLE_LOG_PATTERN`
|The log pattern to use on the console (stdout). (Only supported with the default logback setup.)

|`logging.pattern.file`
|`FILE_LOG_PATTERN`
|The log pattern to use in a file (if LOG_FILE enabled). (Only supported with the default logback setup.)

|`logging.pattern.level`
|`LOG_LEVEL_PATTERN`
|The format to use to render the log level (default `%5p`). (Only supported with the default logback setup.)

|`PID`
|`PID`
|The current process ID (discovered if possible and when not already defined as an OS
 environment variable).
|===


All the logging systems supported can consult System properties when parsing their
configuration files.  See the default configurations in `spring-boot.jar` for examples.

[TIP]
====
If you want to use a placeholder in a logging property, you should use
<<boot-features-external-config-placeholders-in-properties,Spring Boot's syntax>> and not
the syntax of the underlying framework. Notably, if you're using Logback, you should use
`:` as the delimiter between a property name and its default value and not `:-`.
====

[TIP]
====

You can add MDC and other ad-hoc content to log lines by overriding
only the `LOG_LEVEL_PATTERN` (or `logging.pattern.level` with
Logback). For example, if you use `logging.pattern.level=user:%X{user}
%5p` then the default log format will contain an MDC entry for "user"
if it exists, e.g.

----
2015-09-30 12:30:04.031 user:juergen INFO 22174 --- [  nio-8080-exec-0] demo.Controller
Handling authenticated request
----
====



[[boot-features-logback-extensions]]
=== Logback extensions
Spring Boot includes a number of extensions to Logback which can help with advanced
configuration. You can use these extensions in your `logback-spring.xml` configuration
file.

NOTE: You cannot use extensions in the standard `logback.xml` configuration file since
it's loaded too early. You need to either use `logback-spring.xml` or define a
`logging.config` property.

WARNING: The extensions cannot be used with Logback's
http://logback.qos.ch/manual/configuration.html#autoScan[configuration scanning]. If you
attempt to do so, making changes to the configuration file will result in an error similar
to one of the following being logged:

----
ERROR in ch.qos.logback.core.joran.spi.Interpreter@4:71 - no applicable action for [springProperty], current ElementPath is [[configuration][springProperty]]
ERROR in ch.qos.logback.core.joran.spi.Interpreter@4:71 - no applicable action for [springProfile], current ElementPath is [[configuration][springProfile]]
----



==== Profile-specific configuration
The `<springProfile>` tag allows you to optionally include or exclude sections of
configuration based on the active Spring profiles. Profile sections are supported anywhere
within the `<configuration>` element. Use the `name` attribute to specify which profile
accepts the configuration. Multiple profiles can be specified using a comma-separated
list.

[source,xml,indent=0]
----
	<springProfile name="staging">
		<!-- configuration to be enabled when the "staging" profile is active -->
	</springProfile>

	<springProfile name="dev, staging">
		<!-- configuration to be enabled when the "dev" or "staging" profiles are active -->
	</springProfile>

	<springProfile name="!production">
		<!-- configuration to be enabled when the "production" profile is not active -->
	</springProfile>
----



==== Environment properties
The `<springProperty>` tag allows you to surface properties from the Spring `Environment`
for use within Logback. This can be useful if you want to access values from your
`application.properties` file in your logback configuration. The tag works in a similar
way to Logback's standard `<property>` tag, but rather than specifying a direct `value`
you specify the `source` of the property (from the `Environment`). You can use the `scope`
attribute if you need to store the property somewhere other than in `local` scope. If
you need a fallback value in case the property is not set in the `Environment`, you can
use the `defaultValue` attribute.

[source,xml,indent=0]
----
	<springProperty scope="context" name="fluentHost" source="myapp.fluentd.host"
			defaultValue="localhost"/>
	<appender name="FLUENT" class="ch.qos.logback.more.appenders.DataFluentAppender">
		<remoteHost>${fluentHost}</remoteHost>
		...
	</appender>
----

NOTE: The `source` must be specified using kebab-case (`my.property-name`). However, properties can be added to the
`Environment` using the relaxed rules.



[[boot-features-developing-web-applications]]
== Developing web applications
Spring Boot is well suited for web application development. You can easily create a
self-contained HTTP server using embedded Tomcat, Jetty, Undertow, or Netty.
Most web applications will use the `spring-boot-starter-web` module to get up
and running quickly. You can also choose to use to build reactive web applications
by using the `spring-boot-starter-webflux` module.

If you haven't yet developed a Spring Boot web application you can follow the
"Hello World!" example in the
_<<getting-started.adoc#getting-started-first-application, Getting started>>_ section.



[[boot-features-spring-mvc]]
=== The '`Spring Web MVC framework`'
The Spring Web MVC framework (often referred to as simply '`Spring MVC`') is a rich
'`model view controller`' web framework. Spring MVC lets you create special `@Controller`
or `@RestController` beans to handle incoming HTTP requests. Methods in your controller
are mapped to HTTP using `@RequestMapping` annotations.

Here is a typical example `@RestController` to serve JSON data:

[source,java,indent=0]
----
	@RestController
	@RequestMapping(value="/users")
	public class MyRestController {

		@RequestMapping(value="/{user}", method=RequestMethod.GET)
		public User getUser(@PathVariable Long user) {
			// ...
		}

		@RequestMapping(value="/{user}/customers", method=RequestMethod.GET)
		List<Customer> getUserCustomers(@PathVariable Long user) {
			// ...
		}

		@RequestMapping(value="/{user}", method=RequestMethod.DELETE)
		public User deleteUser(@PathVariable Long user) {
			// ...
		}

	}
----

Spring MVC is part of the core Spring Framework and detailed information is available in
the  {spring-reference}web.html#mvc[reference documentation]. There are also several guides
available at http://spring.io/guides that cover Spring MVC.



[[boot-features-spring-mvc-auto-configuration]]
==== Spring MVC auto-configuration
Spring Boot provides auto-configuration for Spring MVC that works well with most
applications.

The auto-configuration adds the following features on top of Spring's defaults:

* Inclusion of `ContentNegotiatingViewResolver` and `BeanNameViewResolver` beans.
* Support for serving static resources, including support for WebJars (see below).
* Automatic registration of `Converter`, `GenericConverter`, `Formatter` beans.
* Support for `HttpMessageConverters` (see below).
* Automatic registration of `MessageCodesResolver` (see below).
* Static `index.html` support.
* Custom `Favicon` support (see below).
* Automatic use of a `ConfigurableWebBindingInitializer` bean (see below).

If you want to keep Spring Boot MVC features, and
you just want to add additional {spring-reference}web.html#mvc[MVC configuration] (interceptors,
formatters, view controllers etc.) you can add your own `@Configuration` class of type
`WebMvcConfigurer`, but *without* `@EnableWebMvc`. If you wish to provide custom
instances of `RequestMappingHandlerMapping`, `RequestMappingHandlerAdapter` or
`ExceptionHandlerExceptionResolver` you can declare a `WebMvcRegistrationsAdapter`
instance providing such components.

If you want to take complete control of Spring MVC, you can add your own `@Configuration`
annotated with `@EnableWebMvc`.


[[boot-features-spring-mvc-message-converters]]
==== HttpMessageConverters
Spring MVC uses the `HttpMessageConverter` interface to convert HTTP requests and
responses. Sensible defaults are included out of the box, for example Objects can be
automatically converted to JSON (using the Jackson library) or XML (using the Jackson
XML extension if available, else using JAXB). Strings are encoded using `UTF-8` by
default.

If you need to add or customize converters you can use Spring Boot's
`HttpMessageConverters` class:

[source,java,indent=0]
----
	import org.springframework.boot.autoconfigure.web.HttpMessageConverters;
	import org.springframework.context.annotation.*;
	import org.springframework.http.converter.*;

	@Configuration
	public class MyConfiguration {

		@Bean
		public HttpMessageConverters customConverters() {
			HttpMessageConverter<?> additional = ...
			HttpMessageConverter<?> another = ...
			return new HttpMessageConverters(additional, another);
		}

	}
----

Any `HttpMessageConverter` bean that is present in the context will be added to the list
of converters. You can also override default converters that way.



[[boot-features-json-components]]
==== Custom JSON Serializers and Deserializers
If you're using Jackson to serialize and deserialize JSON data, you might want to write
your own `JsonSerializer` and `JsonDeserializer` classes. Custom serializers are usually
http://wiki.fasterxml.com/JacksonHowToCustomDeserializers[registered with Jackson via a Module],
but Spring Boot provides an alternative `@JsonComponent` annotation which makes it easier
to directly register Spring Beans.

You can use `@JsonComponent` directly on `JsonSerializer` or `JsonDeserializer`
implementations. You can also use it on classes that contains serializers/deserializers as
inner-classes. For example:

[source,java,indent=0]
----
	import java.io.*;
	import com.fasterxml.jackson.core.*;
	import com.fasterxml.jackson.databind.*;
	import org.springframework.boot.jackson.*;

	@JsonComponent
	public class Example {

		public static class Serializer extends JsonSerializer<SomeObject> {
			// ...
		}

		public static class Deserializer extends JsonDeserializer<SomeObject> {
			// ...
		}

	}
----

All `@JsonComponent` beans in the `ApplicationContext` will be automatically registered
with Jackson, and since `@JsonComponent` is meta-annotated with `@Component`, the usual
component-scanning rules apply.

Spring Boot also provides
{sc-spring-boot}/jackson/JsonObjectSerializer.{sc-ext}[`JsonObjectSerializer`] and
{sc-spring-boot}/jackson/JsonObjectDeserializer.{sc-ext}[`JsonObjectDeserializer`] base
classes which provide useful alternatives to the standard Jackson versions when
serializing Objects. See the Javadoc for details.



[[boot-features-spring-message-codes]]
==== MessageCodesResolver
Spring MVC has a strategy for generating error codes for rendering error messages
from binding errors: `MessageCodesResolver`. Spring Boot will create one for you if
you set the `spring.mvc.message-codes-resolver.format` property `PREFIX_ERROR_CODE` or
`POSTFIX_ERROR_CODE` (see the enumeration in `DefaultMessageCodesResolver.Format`).



[[boot-features-spring-mvc-static-content]]
==== Static Content
By default Spring Boot will serve static content from a directory called `/static` (or
`/public` or `/resources` or `/META-INF/resources`) in the classpath or from the root
of the `ServletContext`.  It uses the `ResourceHttpRequestHandler` from Spring MVC so you
can modify that behavior by adding your own `WebMvcConfigurer` and overriding the
`addResourceHandlers` method.

In a stand-alone web application the default servlet from the container is also
enabled, and acts as a fallback, serving content from the root of the `ServletContext` if
Spring decides not to handle it. Most of the time this will not happen (unless you modify
the default MVC configuration) because Spring will always be able to handle requests
through the `DispatcherServlet`.

By default, resources are mapped on `+/**+` but you can tune that via
`spring.mvc.static-path-pattern`. For instance, relocating all resources to `/resources/**`
can be achieved as follows:

[source,properties,indent=0,subs="verbatim,quotes,attributes"]
----
	spring.mvc.static-path-pattern=/resources/**
----

You can also customize the static resource locations using
<<<<<<< HEAD
`spring.resources.static-locations` (replacing the default values with a list
of directory locations). The root Servlet context path `"/"` will be automatically
added as a location as well. If you do this the default welcome page detection will
switch to your custom locations, so if there is an `index.html` in any of your locations
on startup, it will be the home page of the application.
=======
`spring.resources.static-locations` (replacing the default values with a list of directory
locations). If you do this the default welcome page detection will switch to your custom
locations. So if there is an `index.html` in any of your locations on startup, it will be
the home page of the application.
>>>>>>> d94f545b

In addition to the '`standard`' static resource locations above, a special case is made
for http://www.webjars.org/[Webjars content]. Any resources with a path in `+/webjars/**+`
will be served from jar files if they are packaged in the Webjars format.

TIP: Do not use the `src/main/webapp` directory if your application will be packaged as a
jar. Although this directory is a common standard, it will *only* work with war packaging
and it will be silently ignored by most build tools if you generate a jar.

Spring Boot also supports advanced resource handling features provided by Spring MVC,
allowing use cases such as cache busting static resources or using version agnostic URLs
for Webjars.

To use version agnostic URLs for Webjars, simply add the `webjars-locator` dependency.
Then declare your Webjar, taking jQuery for example, as `"/webjars/jquery/dist/jquery.min.js"`
which results in `"/webjars/jquery/x.y.z/dist/jquery.min.js"` where `x.y.z` is the Webjar
version.

NOTE: If you are using JBoss, you'll need to declare the `webjars-locator-jboss-vfs`
dependency instead of the `webjars-locator`; otherwise all Webjars resolve as a `404`.

To use cache busting, the following configuration will configure a cache busting
solution for all static resources, effectively adding a content hash in URLs, such as
`<link href="/css/spring-2a2d595e6ed9a0b24f027f2b63b134d6.css"/>`:

[source,properties,indent=0,subs="verbatim,quotes,attributes"]
----
	spring.resources.chain.strategy.content.enabled=true
	spring.resources.chain.strategy.content.paths=/**
----

NOTE: Links to resources are rewritten at runtime in template, thanks to a
`ResourceUrlEncodingFilter`, auto-configured for Thymeleaf and FreeMarker. You should
manually declare this filter when using JSPs. Other template engines aren't automatically
supported right now, but can be with custom template macros/helpers and the use of the
{spring-javadoc}/web/servlet/resource/ResourceUrlProvider.{dc-ext}[`ResourceUrlProvider`].

When loading resources dynamically with, for example, a JavaScript module loader, renaming
files is not an option. That's why other strategies are also supported and can be combined.
A "fixed" strategy will add a static version string in the URL, without changing the file
name:

[source,properties,indent=0,subs="verbatim,quotes,attributes"]
----
	spring.resources.chain.strategy.content.enabled=true
	spring.resources.chain.strategy.content.paths=/**
	spring.resources.chain.strategy.fixed.enabled=true
	spring.resources.chain.strategy.fixed.paths=/js/lib/
	spring.resources.chain.strategy.fixed.version=v12
----

With this configuration, JavaScript modules located under `"/js/lib/"` will use a fixed
versioning strategy `"/v12/js/lib/mymodule.js"` while other resources will still use
the content one `<link href="/css/spring-2a2d595e6ed9a0b24f027f2b63b134d6.css"/>`.

See {sc-spring-boot-autoconfigure}/web/ResourceProperties.{sc-ext}[`ResourceProperties`]
for more of the supported options.

[TIP]
====
This feature has been thoroughly described in a dedicated
https://spring.io/blog/2014/07/24/spring-framework-4-1-handling-static-web-resources[blog post]
and in Spring Framework's {spring-reference}web.html#mvc-config-static-resources[reference documentation].
====



[[boot-features-spring-mvc-favicon]]
==== Custom Favicon
Spring Boot looks for a `favicon.ico` in the configured static content locations and the
root of the classpath (in that order). If such file is present, it is automatically used
as the favicon of the application.



[[boot-features-spring-mvc-web-binding-initializer]]
==== ConfigurableWebBindingInitializer
Spring MVC uses a `WebBindingInitializer` to initialize a `WebDataBinder` for a particular
request. If you create your own `ConfigurableWebBindingInitializer` `@Bean`, Spring Boot
will automatically configure Spring MVC to use it.



[[boot-features-spring-mvc-template-engines]]
==== Template engines
As well as REST web services, you can also use Spring MVC to serve dynamic HTML content.
Spring MVC supports a variety of templating technologies including Thymeleaf, FreeMarker
and JSPs. Many other templating engines also ship their own Spring MVC integrations.

Spring Boot includes auto-configuration support for the following templating engines:

 * http://freemarker.org/docs/[FreeMarker]
 * http://docs.groovy-lang.org/docs/next/html/documentation/template-engines.html#_the_markuptemplateengine[Groovy]
 * http://www.thymeleaf.org[Thymeleaf]
 * http://mustache.github.io/[Mustache]

TIP: JSPs should be avoided if possible, there are several
<<boot-features-jsp-limitations, known limitations>> when using them with embedded
servlet containers.

When you're using one of these templating engines with the default configuration, your
templates will be picked up automatically from `src/main/resources/templates`.

TIP: IntelliJ IDEA orders the classpath differently depending on how you run your
application. Running your application in the IDE via its main method will result in a
different ordering to when you run your application using Maven or Gradle or from its
packaged jar. This can cause Spring Boot to fail to find the templates on the classpath.
If you're affected by this problem you can reorder the classpath in the IDE to place the
module's classes and resources first. Alternatively, you can configure the template prefix
to search every templates directory on the classpath: `classpath*:/templates/`.



[[boot-features-error-handling]]
==== Error Handling
Spring Boot provides an `/error` mapping by default that handles all errors in a sensible
way, and it is registered as a '`global`' error page in the servlet container. For machine
clients it will produce a JSON response with details of the error, the HTTP status and the
exception message. For browser clients there is a '`whitelabel`' error view that renders
the same data in HTML format (to customize it just add a `View` that resolves to
'`error`'). To replace the default behaviour completely you can implement
`ErrorController` and register a bean definition of that type, or simply add a bean of
type `ErrorAttributes` to use the existing mechanism but replace the contents.

TIP: The `BasicErrorController` can be used as a base class for a custom `ErrorController`.
This is particularly useful if you want to add a handler for a new content type (the
default is to handle `text/html` specifically and provide a fallback for everything else).
To do that just extend `BasicErrorController` and add a public method with a
`@RequestMapping` that has a `produces` attribute, and create a bean of your new type.

You can also define a `@ControllerAdvice` to customize the JSON document to return for a
particular controller and/or exception type.

[source,java,indent=0,subs="verbatim,quotes,attributes"]
----
	@ControllerAdvice(basePackageClasses = FooController.class)
	public class FooControllerAdvice extends ResponseEntityExceptionHandler {

		@ExceptionHandler(YourException.class)
		@ResponseBody
		ResponseEntity<?> handleControllerException(HttpServletRequest request, Throwable ex) {
			HttpStatus status = getStatus(request);
			return new ResponseEntity<>(new CustomErrorType(status.value(), ex.getMessage()), status);
		}

		private HttpStatus getStatus(HttpServletRequest request) {
			Integer statusCode = (Integer) request.getAttribute("javax.servlet.error.status_code");
			if (statusCode == null) {
				return HttpStatus.INTERNAL_SERVER_ERROR;
			}
			return HttpStatus.valueOf(statusCode);
		}

	}
----

In the example above, if `YourException` is thrown by a controller defined in the same
package as `FooController`, a json representation of the `CustomerErrorType` POJO will be
used instead of the `ErrorAttributes` representation.



[[boot-features-error-handling-custom-error-pages]]
===== Custom error pages
If you want to display a custom HTML error page for a given status code, you add a file to
an `/error` folder. Error pages can either be static HTML (i.e. added under any of the
static resource folders) or built using templates. The name of the file should be the
exact status code or a series mask.

For example, to map `404` to a static HTML file, your folder structure would look like
this:

[source,indent=0,subs="verbatim,quotes,attributes"]
----
	src/
	 +- main/
	     +- java/
	     |   + <source code>
	     +- resources/
	         +- public/
	             +- error/
	             |   +- 404.html
	             +- <other public assets>
----

To map all `5xx` errors using a FreeMarker template, you'd have a structure like this:

[source,indent=0,subs="verbatim,quotes,attributes"]
----
	src/
	 +- main/
	     +- java/
	     |   + <source code>
	     +- resources/
	         +- templates/
	             +- error/
	             |   +- 5xx.ftl
	             +- <other templates>
----

For more complex mappings you can also add beans that implement the `ErrorViewResolver`
interface.

[source,java,indent=0,subs="verbatim,quotes,attributes"]
----
	public class MyErrorViewResolver implements ErrorViewResolver {

		@Override
		public ModelAndView resolveErrorView(HttpServletRequest request,
				HttpStatus status, Map<String, Object> model) {
			// Use the request or status to optionally return a ModelAndView
			return ...
		}

	}
----


You can also use regular Spring MVC features like
{spring-reference}web.html#mvc-exceptionhandlers[`@ExceptionHandler` methods] and
{spring-reference}web.html#mvc-ann-controller-advice[`@ControllerAdvice`]. The `ErrorController`
will then pick up any unhandled exceptions.



[[boot-features-error-handling-mapping-error-pages-without-mvc]]
===== Mapping error pages outside of Spring MVC
For applications that aren't using Spring MVC, you can use the `ErrorPageRegistrar`
interface to directly register `ErrorPages`. This abstraction works directly with the
underlying embedded servlet container and will work even if you don't have a Spring MVC
`DispatcherServlet`.


[source,java,indent=0,subs="verbatim,quotes,attributes"]
----
	@Bean
	public ErrorPageRegistrar errorPageRegistrar(){
		return new MyErrorPageRegistrar();
	}

	// ...

	private static class MyErrorPageRegistrar implements ErrorPageRegistrar {

		@Override
		public void registerErrorPages(ErrorPageRegistry registry) {
			registry.addErrorPages(new ErrorPage(HttpStatus.BAD_REQUEST, "/400"));
		}

	}
----

N.B. if you register an `ErrorPage` with a path that will end up being handled by a
`Filter` (e.g. as is common with some non-Spring web frameworks, like Jersey and Wicket),
then the `Filter` has to be explicitly registered as an `ERROR` dispatcher, e.g.

[source,java,indent=0,subs="verbatim,quotes,attributes"]
----
	@Bean
	public FilterRegistrationBean myFilter() {
		FilterRegistrationBean registration = new FilterRegistrationBean();
		registration.setFilter(new MyFilter());
		...
		registration.setDispatcherTypes(EnumSet.allOf(DispatcherType.class));
		return registration;
	}
----

(the default `FilterRegistrationBean` does not include the `ERROR` dispatcher type).



[[boot-features-error-handling-websphere]]
===== Error Handling on WebSphere Application Server
When deployed to a servlet container, a Spring Boot uses its error page filter to forward
a request with an error status to the appropriate error page. The request can only be
forwarded to the correct error page if the response has not already been committed. By
default, WebSphere Application Server 8.0 and later commits the response upon successful
completion of a servlet's service method. You should disable this behaviour by setting
`com.ibm.ws.webcontainer.invokeFlushAfterService` to `false`



[[boot-features-spring-hateoas]]
==== Spring HATEOAS
If you're developing a RESTful API that makes use of hypermedia, Spring Boot provides
auto-configuration for Spring HATEOAS that works well with most applications. The
auto-configuration replaces the need to use `@EnableHypermediaSupport` and registers a
number of beans to ease building hypermedia-based applications including a
`LinkDiscoverers` (for client side support) and an `ObjectMapper` configured to correctly
marshal responses into the desired representation. The `ObjectMapper` will be customized
based on the `spring.jackson.*` properties or a `Jackson2ObjectMapperBuilder` bean if one
exists.

You can take control of Spring HATEOAS's configuration by using
`@EnableHypermediaSupport`. Note that this will disable the `ObjectMapper` customization
described above.



[[boot-features-cors]]
==== CORS support

http://en.wikipedia.org/wiki/Cross-origin_resource_sharing[Cross-origin resource sharing]
(CORS) is a http://www.w3.org/TR/cors/[W3C specification] implemented by
http://caniuse.com/#feat=cors[most browsers] that allows you to specify in a flexible
way what kind of cross domain requests are authorized, instead of using some less secure
and less powerful approaches like IFRAME or JSONP.

As of version 4.2, Spring MVC {spring-reference}web.html#cors[supports CORS] out of the box.
Using {spring-reference}web.html#controller-method-cors-configuration[controller method CORS
configuration] with
{spring-javadoc}/web/bind/annotation/CrossOrigin.html[`@CrossOrigin`]
annotations in your Spring Boot application does not require any specific configuration.
{spring-reference}web.html#global-cors-configuration[Global CORS configuration] can be defined
by registering a `WebMvcConfigurer` bean with a customized `addCorsMappings(CorsRegistry)`
method:

[source,java,indent=0]
----
	@Configuration
	public class MyConfiguration {

		@Bean
		public WebMvcConfigurer corsConfigurer() {
			return new WebMvcConfigurer() {
				@Override
				public void addCorsMappings(CorsRegistry registry) {
					registry.addMapping("/api/**");
				}
			};
		}
	}
----



[[boot-features-spring-webflux]]
=== The '`Spring WebFlux framework`'

Spring WebFlux is the new reactive web framework introduced in Spring Framework 5.0.
Unlike Spring MVC, it does not require the Servlet API, is fully asynchronous and
non-blocking, and implements the http://www.reactive-streams.org/[Reactive Streams]
specification through http://projectreactor.io/[the Reactor project].

Spring WebFlux comes in two flavors; the annotation-based one is quite close to the
Spring MVC model we know:

[source,java,indent=0]
----
	@RestController
	@RequestMapping("/users")
	public class MyRestController {

		@GetMapping("/{user}")
		public Mono<User> getUser(@PathVariable Long user) {
			// ...
		}

		@GetMapping("/{user}/customers")
		Flux<Customer> getUserCustomers(@PathVariable Long user) {
			// ...
		}

		@DeleteMapping("/{user}")
		public Mono<User> deleteUser(@PathVariable Long user) {
			// ...
		}

	}
----

'`WebFlux.fn`', the functional variant, separates the routing configuration from the
actual handling of the requests:

[source,java,indent=0]
----
	@Configuration
	public class RoutingConfiguration {

		@Bean
		public RouterFunction<ServerResponse> monoRouterFunction(UserHandler userHandler) {
			return route(GET("/{user}").and(accept(APPLICATION_JSON)), userHandler::getUser)
					.andRoute(GET("/{user}/customers").and(accept(APPLICATION_JSON)), userHandler::getUserCustomers)
					.andRoute(DELETE("/{user}").and(accept(APPLICATION_JSON)), userHandler::deleteUser);
		}

	}

	@Component
	public class UserHandler {

		public Mono<ServerResponse> getUser(ServerRequest request) {
			// ...
		}

		public Mono<ServerResponse> getUserCustomers(ServerRequest request) {
			// ...
		}

		public Mono<ServerResponse> deleteUser(ServerRequest request) {
			// ...
		}
	}
----

WebFlux is part of the Spring Framework and detailed information is available in the
{spring-reference}web.html#web-reactive[reference documentation].

To get started, add the `spring-boot-starter-webflux` module to your application.

NOTE: Adding both `spring-boot-starter-web` and `spring-boot-starter-webflux` modules in
your application will result in Spring Boot auto-configuring Spring MVC, not WebFlux. This
behavior has been chosen because many Spring developers will add
`spring-boot-starter-webflux` to their Spring MVC application to use the reactive
`WebCLient`. You can still enforce your choice by setting the chosen application type like
`SpringApplication.setWebApplicationType(WebApplicationType.REACTIVE)`.



[[boot-features-spring-webflux-auto-configuration]]
==== Spring WebFlux auto-configuration
Spring Boot provides auto-configuration for Spring WebFlux that works well with most
applications.

The auto-configuration adds the following features on top of Spring's defaults:

* Configuring codecs for `HttpMessageReader` and `HttpMessageWriter` instances (see
  below).
* Support for serving static resources, including support for WebJars (see below).

If you want to keep Spring Boot WebFlux features, and you just want to add additional
{spring-reference}web.html#web-reactive[WebFlux configuration] you can add your own
`@Configuration` class of type `WebFluxConfigurer`, but *without* `@EnableWebFlux`.

If you want to take complete control of Spring WebFlux, you can add your own
`@Configuration` annotated with `@EnableWebFlux`.



[[boot-features-spring-webflux-httpcodecs]]
==== HTTP codecs with HttpMessageReaders and HttpMessageWriters
Spring WebFlux uses the `HttpMessageReader` and `HttpMessageWriter` interface to convert
HTTP requests and responses. They are configured with `CodecConfigurer` with sensible
defaults, by looking at the libraries available in your classpath.

Spring Boot will apply further customization using `CodecCustomizer` instances.
For example, `spring.jackson.*` configuration keys will be applied to the Jackson codec.

If you need to add or customize codecs you can create a custom `CodecCustomizer`
component:

[source,java,indent=0]
----
	import org.springframework.boot.web.codec.CodecCustomizer;

	@Configuration
	public class MyConfiguration {

		@Bean
		public CodecCustomizer myCodecCustomizer() {
			return codecConfigurer -> {
				// ...
			}
		}

	}
----

You can also leverage <<boot-features-json-components,Boot's custom JSON serializers and deserializers>>.



[[boot-features-spring-webflux-static-content]]
==== Static Content
By default Spring Boot will serve static content from a directory called `/static` (or
`/public` or `/resources` or `/META-INF/resources`) in the classpath.
It uses the `ResourceWebHandler` from Spring WebFlux so you
can modify that behavior by adding your own `WebFluxConfigurer` and overriding the
`addResourceHandlers` method.

By default, resources are mapped on `+/**+` but you can tune that via
`spring.mvc.static-path-pattern`. For instance, relocating all resources to `/resources/**`
can be achieved as follows:

[source,properties,indent=0,subs="verbatim,quotes,attributes"]
----
	spring.mvc.static-path-pattern=/resources/**
----

You can also customize the static resource locations using
`spring.resources.static-locations` (replacing the default values with a list of directory
locations). If you do this the default welcome page detection will switch to your custom
locations, so if there is an `index.html` in any of your locations on startup, it will be
the home page of the application.

In addition to the '`standard`' static resource locations above, a special case is made
for http://www.webjars.org/[Webjars content]. Any resources with a path in `+/webjars/**+`
will be served from jar files if they are packaged in the Webjars format.

TIP: Spring WebFlux applications don't strictly depend on the Servlet API, so they can't
be deployed as war and have no use of the `src/main/webapp` directory.



[[boot-features-spring-webflux-template-engines]]
==== Template engines
As well as REST web services, you can also use Spring WebFlux to serve dynamic HTML
content. Spring WebFlux supports a variety of templating technologies including Thymeleaf,
FreeMarker and Mustache.

Spring Boot includes auto-configuration support for the following templating engines:

 * http://freemarker.org/docs/[FreeMarker]
 * http://www.thymeleaf.org[Thymeleaf]
 * http://mustache.github.io/[Mustache]

When you're using one of these templating engines with the default configuration, your
templates will be picked up automatically from `src/main/resources/templates`.



[[boot-features-jersey]]
=== JAX-RS and Jersey
If you prefer the JAX-RS programming model for REST endpoints you can use one of the
available implementations instead of Spring MVC. Jersey 1.x and Apache CXF work quite
well out of the box if you just register their `Servlet` or `Filter` as a `@Bean` in your
application context. Jersey 2.x has some native Spring support so we also provide
auto-configuration support for it in Spring Boot together with a starter.

To get started with Jersey 2.x just include the `spring-boot-starter-jersey` as a
dependency and then you need one `@Bean` of type `ResourceConfig` in which you register
all the endpoints:

[source,java,indent=0,subs="verbatim,quotes,attributes"]
----
	@Component
	public class JerseyConfig extends ResourceConfig {

		public JerseyConfig() {
			register(Endpoint.class);
		}

	}
----

WARNING: Jersey's support for scanning executable archives is rather limited. For example,
it cannot scan for endpoints in a package found in `WEB-INF/classes` when running an
executable war file. To avoid this limitation, the `packages` method should not be used
and endpoints should be registered individually using the `register` method as shown
above.

You can also register an arbitrary number of beans implementing `ResourceConfigCustomizer`
for more advanced customizations.

All the registered endpoints should be `@Components` with HTTP resource annotations
(`@GET` etc.), e.g.

[source,java,indent=0,subs="verbatim,quotes,attributes"]
----
	@Component
	@Path("/hello")
	public class Endpoint {

		@GET
		public String message() {
			return "Hello";
		}

	}
----

Since the `Endpoint` is a Spring `@Component` its lifecycle is managed by Spring and you
can `@Autowired` dependencies and inject external configuration with `@Value`. The Jersey
servlet will be registered and mapped to `/*` by default. You can change the mapping
by adding `@ApplicationPath` to your `ResourceConfig`.

By default Jersey will be set up as a Servlet in a `@Bean` of type
`ServletRegistrationBean` named `jerseyServletRegistration`. By default, the servlet will
be initialized lazily but you can customize it with
`spring.jersey.servlet.load-on-startup` .You can disable or override that bean by creating
one of your own with the same name. You can also use a Filter instead of a Servlet by
setting `spring.jersey.type=filter` (in which case the `@Bean` to replace or override is
`jerseyFilterRegistration`). The servlet has an `@Order` which you can set with
`spring.jersey.filter.order`. Both the Servlet and the Filter registrations can be given
init parameters using `spring.jersey.init.*` to specify a map of properties.

There is a {github-code}/spring-boot-samples/spring-boot-sample-jersey[Jersey sample] so
you can see how to set things up. There is also a
{github-code}/spring-boot-samples/spring-boot-sample-jersey1[Jersey 1.x sample]. Note that
in the Jersey 1.x sample that the spring-boot maven plugin has been configured to unpack
some Jersey jars so they can be scanned by the JAX-RS implementation (because the sample
asks for them to be scanned in its `Filter` registration). You may need to do the same if
any of your JAX-RS resources are packaged as nested jars.



[[boot-features-embedded-container]]
=== Embedded servlet container support
Spring Boot includes support for embedded Tomcat, Jetty, and Undertow servers. Most
developers will simply use the appropriate '`Starter`' to obtain a fully configured
instance. By default the embedded server will listen for HTTP requests on port `8080`.

WARNING: If you choose to use Tomcat on CentOS be aware that, by default, a temporary
directory is used to store compiled JSPs, file uploads etc. This directory may be
deleted by `tmpwatch` while your application is running leading to failures. To avoid
this, you may want to customize your `tmpwatch` configuration so that `tomcat.*`
directories are not deleted, or configure `server.tomcat.basedir` so that embedded Tomcat
uses a different location.



[[boot-features-embedded-container-servlets-filters-listeners]]
==== Servlets, Filters, and listeners
When using an embedded servlet container you can register Servlets, Filters and all the
listeners from the Servlet spec (e.g. `HttpSessionListener`) either by using Spring beans
or by scanning for Servlet components.


[[boot-features-embedded-container-servlets-filters-listeners-beans]]
===== Registering Servlets, Filters, and listeners as Spring beans
Any `Servlet`, `Filter` or Servlet `*Listener` instance that is a Spring bean will be
registered with the embedded container. This can be particularly convenient if you want to
refer to a value from your `application.properties` during configuration.

By default, if the context contains only a single Servlet it will be mapped to `/`. In the
case of multiple Servlet beans the bean name will be used as a path prefix. Filters will
map to `+/*+`.

If convention-based mapping is not flexible enough you can use the
`ServletRegistrationBean`, `FilterRegistrationBean` and `ServletListenerRegistrationBean`
classes for complete control.



[[boot-features-embedded-container-context-initializer]]
==== Servlet Context Initialization
Embedded servlet containers will not directly execute the Servlet 3.0+
`javax.servlet.ServletContainerInitializer` interface, or Spring's
`org.springframework.web.WebApplicationInitializer` interface. This is an intentional
design decision intended to reduce the risk that 3rd party libraries designed to run
inside a war will break Spring Boot applications.

If you need to perform servlet context initialization in a Spring Boot application, you
should register a bean that implements the
`org.springframework.boot.web.servlet.ServletContextInitializer` interface. The
single `onStartup` method provides access to the `ServletContext`, and can easily be used
as an adapter to an existing `WebApplicationInitializer` if necessary.



[[boot-features-embedded-container-servlets-filters-listeners-scanning]]
===== Scanning for Servlets, Filters, and listeners
When using an embedded container, automatic registration of `@WebServlet`, `@WebFilter`,
and `@WebListener` annotated classes can be enabled using `@ServletComponentScan`.

TIP: `@ServletComponentScan` will have no effect in a standalone container, where the
container's built-in discovery mechanisms will be used instead.



[[boot-features-embedded-container-application-context]]
==== The ServletWebServerApplicationContext
Under the hood Spring Boot uses a new type of `ApplicationContext` for embedded servlet
container support.  The `ServletWebServerApplicationContext` is a special type of
`WebApplicationContext` that bootstraps itself by searching for a single
`ServletWebServerFactory` bean. Usually a `TomcatServletWebServerFactory`,
`JettyServletWebServerFactory`, or `UndertowServletWebServerFactory` will
have been auto-configured.

NOTE: You usually won't need to be aware of these implementation classes. Most
applications will be auto-configured and the appropriate `ApplicationContext` and
`ServletWebServerFactory` will be created on your behalf.



[[boot-features-customizing-embedded-containers]]
==== Customizing embedded servlet containers
Common servlet container settings can be configured using Spring `Environment`
properties. Usually you would define the properties in your `application.properties`
file.

Common server settings include:

* Network settings: listen port for incoming HTTP requests (`server.port`), interface
address to bind to `server.address`, etc.
* Session settings: whether the session is persistent (`server.session.persistence`),
session timeout (`server.session.timeout`), location of session data
(`server.session.store-dir`) and session-cookie configuration (`server.session.cookie.*`).
* Error management: location of the error page (`server.error.path`), etc.
* <<howto.adoc#howto-configure-ssl,SSL>>
* <<howto.adoc#how-to-enable-http-response-compression,HTTP compression>>

Spring Boot tries as much as possible to expose common settings but this is not always
possible. For those cases, dedicated namespaces offer server-specific customizations (see
`server.tomcat` and `server.undertow`). For instance,
<<howto.adoc#howto-configure-accesslogs,access logs>> can be configured with specific
features of the embedded servlet container.

TIP: See the {sc-spring-boot-autoconfigure}/web/ServerProperties.{sc-ext}[`ServerProperties`]
class for a complete list.



[[boot-features-programmatic-embedded-container-customization]]
===== Programmatic customization
If you need to configure your embedded servlet container programmatically you can
register a Spring bean that implements the `WebServerFactoryCustomizer` interface.
`WebServerFactoryCustomizer` provides access to the
`ConfigurableServletWebServerFactory` which includes numerous customization setter
methods. Dedicated variants exists for Tomcat, Jetty and Undertow.

[source,java,indent=0]
----
	import org.springframework.boot.web.server.WebServerFactoryCustomizer;
	import org.springframework.boot.web.servlet.server.ConfigurableServletWebServerFactory;
	import org.springframework.stereotype.Component;

	@Component
	public class CustomizationBean implements WebServerFactoryCustomizer<ConfigurableServletWebServerFactory> {

		@Override
		public void customize(ConfigurableServletWebServerFactory server) {
			server.setPort(9000);
		}

	}
----



[[boot-features-customizing-configurableservletwebserverfactory-directly]]
===== Customizing ConfigurableServletWebServerFactory directly
If the above customization techniques are too limited, you can register the
`TomcatServletWebServerFactory`, `JettyServletWebServerFactory` or
`UndertowServletWebServerFactory` bean yourself.

[source,java,indent=0]
----
	@Bean
	public ConfigurableServletWebServerFactory webServerFactory() {
		TomcatServletWebServerFactory factory = new TomcatServletWebServerFactory();
		factory.setPort(9000);
		factory.setSessionTimeout(10, TimeUnit.MINUTES);
		factory.addErrorPages(new ErrorPage(HttpStatus.NOT_FOUND, "/notfound.html"));
		return factory;
	}
----

Setters are provided for many configuration options. Several protected method
'`hooks`' are also provided should you need to do something more exotic. See the
source code documentation for details.



[[boot-features-jsp-limitations]]
==== JSP limitations
When running a Spring Boot application that uses an embedded servlet container (and is
packaged as an executable archive), there are some limitations in the JSP support.

* With Tomcat it should work if you use war packaging, i.e. an executable war will work,
  and will also be deployable to a standard container (not limited to, but including
  Tomcat). An executable jar will not work because of a hard coded file pattern in Tomcat.

* With Jetty it should work if you use war packaging, i.e. an executable war will work,
  and will also be deployable to any standard container.

* Undertow does not support JSPs.

* Creating a custom `error.jsp` page won't override the default view for
  <<boot-features-error-handling,error handling>>,
  <<boot-features-error-handling-custom-error-pages,custom error pages>> should be used
  instead.

There is a {github-code}/spring-boot-samples/spring-boot-sample-web-jsp[JSP sample] so you
can see how to set things up.



[[boot-features-security]]
== Security
If Spring Security is on the classpath then web applications will be secure by default
with '`basic`' authentication on all HTTP endpoints. To add method-level security to a web
application you can also add `@EnableGlobalMethodSecurity` with your desired settings.
Additional information can be found in the {spring-security-reference}#jc-method[Spring
Security Reference].

The default `AuthenticationManager` has a single user ('`user`' username and random
password, printed at INFO level when the application starts up)

[indent=0]
----
	Using default security password: 78fa095d-3f4c-48b1-ad50-e24c31d5cf35
----

NOTE: If you fine-tune your logging configuration, ensure that the
`org.springframework.boot.autoconfigure.security` category is set to log `INFO` messages,
otherwise the default password will not be printed.

You can change the password by providing a `security.user.password`. This and other useful
properties are externalized via
{sc-spring-boot-autoconfigure}/security/SecurityProperties.{sc-ext}[`SecurityProperties`]
(properties prefix "security").

The default security configuration is implemented in `SecurityAutoConfiguration` and in
the classes imported from there (`SpringBootWebSecurityConfiguration` for web security
and `AuthenticationManagerConfiguration` for authentication configuration which is also
relevant in non-web applications). To switch off the default web application security
configuration completely you can add a bean with `@EnableWebSecurity` (this does not
disable the authentication manager configuration or Actuator's security).
To customize it you normally use external properties and beans of type
`WebSecurityConfigurerAdapter` (e.g. to add form-based login).

NOTE: If you add `@EnableWebSecurity` and also disable Actuator security, you will get
the default form-based login for the entire application unless you add a custom
`WebSecurityConfigurerAdapter`.

To also switch off the authentication manager configuration
you can add a bean of type `AuthenticationManager`, or else configure the
global `AuthenticationManager` by autowiring an `AuthenticationManagerBuilder` into
a method in one of your `@Configuration` classes. There are several secure applications in
the {github-code}/spring-boot-samples/[Spring Boot samples] to get you started with common
use cases.

The basic features you get out of the box in a web application are:

* An `AuthenticationManager` bean with in-memory store and a single user (see
  `SecurityProperties.User` for the properties of the user).
* Ignored (insecure) paths for common static resource locations (`+/css/**+`, `+/js/**+`,
  `+/images/**+`, `+/webjars/**+` and `+**/favicon.ico+`).
* HTTP Basic security for all other endpoints.
* Security events published to Spring's `ApplicationEventPublisher` (successful and
  unsuccessful authentication and access denied).
* Common low-level features (HSTS, XSS, CSRF, caching) provided by Spring Security are
  on by default.

All of the above can be switched on and off or modified using external properties
(`+security.*+`). To override the access rules without changing any other auto-configured
features add a `@Bean` of type `WebSecurityConfigurerAdapter` with
`@Order(SecurityProperties.ACCESS_OVERRIDE_ORDER)` and configure it to meet your needs.

NOTE: By default, a `WebSecurityConfigurerAdapter` will match any path. If you don't want
to completely override Spring Boot's auto-configured access rules, your adapter must
explicitly configure the paths that you do want to override.



[[boot-features-security-actuator]]
=== Actuator Security
If the Actuator is also in use, you will find:

* The management endpoints are secure even if the application endpoints are insecure.
* Security events are transformed into `AuditEvent` instances and published to the
`AuditEventRepository`.
* The default user will have the `ACTUATOR` role as well as the `USER` role.

The Actuator security features can be modified using external properties
(`+management.security.*+`). To override the application access rules
add a `@Bean` of type `WebSecurityConfigurerAdapter` and use
`@Order(SecurityProperties.ACCESS_OVERRIDE_ORDER)` if you _don't_ want to override
the actuator access rules, or `@Order(ManagementServerProperties.ACCESS_OVERRIDE_ORDER)`
if you _do_ want to override the actuator access rules.



[[boot-features-sql]]
== Working with SQL databases
The Spring Framework provides extensive support for working with SQL databases. From
direct JDBC access using `JdbcTemplate` to complete '`object relational mapping`'
technologies such as Hibernate. Spring Data provides an additional level of functionality,
creating `Repository` implementations directly from interfaces and using conventions to
generate queries from your method names.



[[boot-features-configure-datasource]]
=== Configure a DataSource
Java's `javax.sql.DataSource` interface provides a standard method of working with
database connections. Traditionally a DataSource uses a `URL` along with some
credentials to establish a database connection.

TIP: Check also <<howto.adoc#howto-configure-a-datasource,the '`How-to`' section>> for more
advanced examples, typically to take full control over the configuration of the
DataSource.



[[boot-features-embedded-database-support]]
==== Embedded Database Support
It's often convenient to develop applications using an in-memory embedded database.
Obviously, in-memory databases do not provide persistent storage; you will need to
populate your database when your application starts and be prepared to throw away
data when your application ends.

TIP: The '`How-to`' section includes a _<<howto.adoc#howto-database-initialization,
section on how to initialize a database>>_

Spring Boot can auto-configure embedded http://www.h2database.com[H2],
http://hsqldb.org/[HSQL] and http://db.apache.org/derby/[Derby] databases. You don't need
to provide any connection URLs, simply include a build dependency to the embedded database
that you want to use.

[NOTE]
====
If you are using this feature in your tests, you may notice that the same database is
reused by your whole test suite regardless of the number of application contexts that
you use. If you want to make sure that each context has a separate embedded database,
you should set `spring.datasource.generate-unique-name` to `true`.
====

For example, typical POM dependencies would be:

[source,xml,indent=0]
----
	<dependency>
		<groupId>org.springframework.boot</groupId>
		<artifactId>spring-boot-starter-data-jpa</artifactId>
	</dependency>
	<dependency>
		<groupId>org.hsqldb</groupId>
		<artifactId>hsqldb</artifactId>
		<scope>runtime</scope>
	</dependency>
----

NOTE: You need a dependency on `spring-jdbc` for an embedded database to be
auto-configured. In this example it's pulled in transitively via
`spring-boot-starter-data-jpa`.

TIP: If, for whatever reason, you do configure the connection URL for an embedded
database, care should be taken to ensure that the database's automatic shutdown is
disabled. If you're using H2 you should use `DB_CLOSE_ON_EXIT=FALSE` to do so. If you're
using HSQLDB, you should ensure that `shutdown=true` is not used. Disabling the database's
automatic shutdown allows Spring Boot to control when the database is closed, thereby
ensuring that it happens once access to the database is no longer needed.



[[boot-features-connect-to-production-database]]
==== Connection to a production database
Production database connections can also be auto-configured using a pooling `DataSource`.
Here's the algorithm for choosing a specific implementation:

* We prefer HikariCP for its performance and concurrency, so if that is available we
  always choose it.
* Otherwise, if the Tomcat pooling `DataSource` is available we will use it.
* If neither HikariCP nor the Tomcat pooling datasource are available and if Commons
  DBCP2 is available we will use it.

If you use the `spring-boot-starter-jdbc` or `spring-boot-starter-data-jpa`
'`starters`' you will automatically get a dependency to `HikariCP`.

NOTE: You can bypass that algorithm completely and specify the connection pool to use via
the `spring.datasource.type` property. This is especially important if you are running
your application in a Tomcat container as `tomcat-jdbc` is provided by default.

TIP: Additional connection pools can always be configured manually. If you define your
own `DataSource` bean, auto-configuration will not occur.

DataSource configuration is controlled by external configuration properties in
`+spring.datasource.*+`. For example, you might declare the following section in
`application.properties`:

[source,properties,indent=0]
----
	spring.datasource.url=jdbc:mysql://localhost/test
	spring.datasource.username=dbuser
	spring.datasource.password=dbpass
	spring.datasource.driver-class-name=com.mysql.jdbc.Driver
----

NOTE: You should at least specify the url using the `spring.datasource.url` property or
Spring Boot will attempt to auto-configure an embedded database.

TIP: You often won't need to specify the `driver-class-name` since Spring boot can deduce
it for most databases from the `url`.

NOTE: For a pooling `DataSource` to be created we need to be able to verify that a valid
`Driver` class is available, so we check for that before doing anything. I.e. if you set
`spring.datasource.driver-class-name=com.mysql.jdbc.Driver` then that class has to be
loadable.

See {sc-spring-boot-autoconfigure}/jdbc/DataSourceProperties.{sc-ext}[`DataSourceProperties`]
for more of the supported options. These are the standard options that work regardless of
the actual implementation. It is also possible to fine-tune implementation-specific
settings using their respective prefix (`+spring.datasource.hikari.*+`,
`+spring.datasource.tomcat.*+`, and `+spring.datasource.dbcp2.*+`). Refer to the
documentation of the connection pool implementation you are using for more details.

For instance, if you are using the
http://tomcat.apache.org/tomcat-8.0-doc/jdbc-pool.html#Common_Attributes[Tomcat connection pool]
you could customize many additional settings:


[source,properties,indent=0]
----
	# Number of ms to wait before throwing an exception if no connection is available.
	spring.datasource.tomcat.max-wait=10000

	# Maximum number of active connections that can be allocated from this pool at the same time.
	spring.datasource.tomcat.max-active=50

	# Validate the connection before borrowing it from the pool.
	spring.datasource.tomcat.test-on-borrow=true
----



[[boot-features-connecting-to-a-jndi-datasource]]
==== Connection to a JNDI DataSource
If you are deploying your Spring Boot application to an Application Server you might want
to configure and manage your DataSource using your Application Servers built-in features
and access it using JNDI.

The `spring.datasource.jndi-name` property can be used as an alternative to the
`spring.datasource.url`, `spring.datasource.username` and `spring.datasource.password`
properties to access the `DataSource` from a specific JNDI location. For example, the
following section in `application.properties` shows how you can access a JBoss AS defined
`DataSource`:

[source,properties,indent=0]
----
	spring.datasource.jndi-name=java:jboss/datasources/customers
----



[[boot-features-using-jdbc-template]]
=== Using JdbcTemplate
Spring's `JdbcTemplate` and `NamedParameterJdbcTemplate` classes are auto-configured and
you can `@Autowire` them directly into your own beans:

[source,java,indent=0]
----
	import org.springframework.beans.factory.annotation.Autowired;
	import org.springframework.jdbc.core.JdbcTemplate;
	import org.springframework.stereotype.Component;

	@Component
	public class MyBean {

		private final JdbcTemplate jdbcTemplate;

		@Autowired
		public MyBean(JdbcTemplate jdbcTemplate) {
			this.jdbcTemplate = jdbcTemplate;
		}

		// ...

	}
----

You can customize some properties of the template using the `spring.jdbc.template.*`
properties:

[source,properties,indent=0]
----
	spring.jdbc.template.max-rows=500
----

TIP: The `NamedParameterJdbcTemplate` reuses the same `JdbcTemplate` instance behind the
scene. If more than one `JdbcTemplate` is defined and no primary candidate exists, the
`NamedParameterJdbcTemplate` is not auto-configured.



[[boot-features-jpa-and-spring-data]]
=== JPA and '`Spring Data`'
The Java Persistence API is a standard technology that allows you to '`map`' objects to
relational databases. The `spring-boot-starter-data-jpa` POM provides a quick way to get
started. It provides the following key dependencies:

* Hibernate -- One of the most popular JPA implementations.
* Spring Data JPA -- Makes it easy to implement JPA-based repositories.
* Spring ORMs -- Core ORM support from the Spring Framework.

TIP: We won't go into too many details of JPA or Spring Data here. You can follow the
http://spring.io/guides/gs/accessing-data-jpa/['`Accessing Data with JPA`'] guide from
http://spring.io and read the http://projects.spring.io/spring-data-jpa/[Spring Data JPA]
and  http://hibernate.org/orm/documentation/[Hibernate] reference documentation.



[[boot-features-entity-classes]]
==== Entity Classes
Traditionally, JPA '`Entity`' classes are specified in a `persistence.xml` file. With
Spring Boot this file is not necessary and instead '`Entity Scanning`' is used. By default
all packages below your main configuration class (the one annotated with
`@EnableAutoConfiguration` or `@SpringBootApplication`) will be searched.

Any classes annotated with `@Entity`, `@Embeddable` or `@MappedSuperclass` will be
considered. A typical entity class would look something like this:

[source,java,indent=0]
----
	package com.example.myapp.domain;

	import java.io.Serializable;
	import javax.persistence.*;

	@Entity
	public class City implements Serializable {

		@Id
		@GeneratedValue
		private Long id;

		@Column(nullable = false)
		private String name;

		@Column(nullable = false)
		private String state;

		// ... additional members, often include @OneToMany mappings

		protected City() {
			// no-args constructor required by JPA spec
			// this one is protected since it shouldn't be used directly
		}

		public City(String name, String state) {
			this.name = name;
			this.country = country;
		}

		public String getName() {
			return this.name;
		}

		public String getState() {
			return this.state;
		}

		// ... etc

	}
----

TIP: You can customize entity scanning locations using the `@EntityScan` annotation. See
the _<<howto.adoc#howto-separate-entity-definitions-from-spring-configuration>>_ how-to.



[[boot-features-spring-data-jpa-repositories]]
==== Spring Data JPA Repositories
Spring Data JPA repositories are interfaces that you can define to access data. JPA
queries are created automatically from your method names. For example, a `CityRepository`
interface might declare a `findAllByState(String state)` method to find all cities in a
given state.

For more complex queries you can annotate your method using Spring Data's
{spring-data-javadoc}/repository/Query.html[`Query`] annotation.

Spring Data repositories usually extend from the
{spring-data-commons-javadoc}/repository/Repository.html[`Repository`] or
{spring-data-commons-javadoc}/repository/CrudRepository.html[`CrudRepository`] interfaces.
If you are using auto-configuration, repositories will be searched from the package
containing your main configuration class (the one annotated with
`@EnableAutoConfiguration` or `@SpringBootApplication`) down.

Here is a typical Spring Data repository:

[source,java,indent=0]
----
	package com.example.myapp.domain;

	import org.springframework.data.domain.*;
	import org.springframework.data.repository.*;

	public interface CityRepository extends Repository<City, Long> {

		Page<City> findAll(Pageable pageable);

		City findByNameAndCountryAllIgnoringCase(String name, String country);

	}
----

TIP: We have barely scratched the surface of Spring Data JPA. For complete details check
their http://projects.spring.io/spring-data-jpa/[reference documentation].



[[boot-features-creating-and-dropping-jpa-databases]]
==== Creating and dropping JPA databases
By default, JPA databases will be automatically created *only* if you use an embedded
database (H2, HSQL or Derby). You can explicitly configure JPA settings using
`+spring.jpa.*+` properties. For example, to create and drop tables you can add the
following to your `application.properties`.

[indent=0]
----
	spring.jpa.hibernate.ddl-auto=create-drop
----

NOTE: Hibernate's own internal property name for this (if you happen to remember it
better) is `hibernate.hbm2ddl.auto`. You can set it, along with other Hibernate native
properties, using `+spring.jpa.properties.*+` (the prefix is stripped before adding them
to the entity manager). Example:

[indent=0]
----
	spring.jpa.properties.hibernate.globally_quoted_identifiers=true
----

passes `hibernate.globally_quoted_identifiers` to the Hibernate entity manager.

By default the DDL execution (or validation) is deferred until the `ApplicationContext`
has started. There is also a `spring.jpa.generate-ddl` flag, but it is not used if
Hibernate autoconfig is active because the `ddl-auto` settings are more fine-grained.



[[boot-features-jpa-in-web-environment]]
==== Open EntityManager in View
If you are running a web application, Spring Boot will by default register
{spring-javadoc}/orm/jpa/support/OpenEntityManagerInViewInterceptor.html[`OpenEntityManagerInViewInterceptor`]
to apply the "Open EntityManager in View" pattern, i.e. to allow for lazy loading in web
views. If you don't want this behavior you should set `spring.jpa.open-in-view` to
`false` in your `application.properties`.



[[boot-features-sql-h2-console]]
=== Using H2's web console
The http://www.h2database.com[H2 database] provides a
http://www.h2database.com/html/quickstart.html#h2_console[browser-based console] that
Spring Boot can auto-configure for you. The console will be auto-configured when the
following conditions are met:

* You are developing a web application
* `com.h2database:h2` is on the classpath
* You are using <<using-spring-boot.adoc#using-boot-devtools,Spring Boot's developer
  tools>>

TIP: If you are not using Spring Boot's developer tools, but would still like to make use
of H2's console, then you can do so by configuring the `spring.h2.console.enabled`
property with a value of `true`. The H2 console is only intended for use during
development so care should be taken to ensure that `spring.h2.console.enabled` is not set
to `true` in production.



[[boot-features-sql-h2-console-custom-path]]
==== Changing the H2 console's path
By default the console will be available at `/h2-console`. You can customize the console's
path using the `spring.h2.console.path` property.



[[boot-features-sql-h2-console-securing]]
==== Securing the H2 console
When Spring Security is on the classpath and basic auth is enabled, the H2 console will be
automatically secured using basic auth. The following properties can be used to customize
the security configuration:

* `security.user.role`
* `security.basic.authorize-mode`
* `security.basic.enabled`



[[boot-features-jooq]]
=== Using jOOQ
Java Object Oriented Querying (http://www.jooq.org/[jOOQ]) is a popular product from
http://www.datageekery.com/[Data Geekery] which generates Java code from your
database, and lets you build type safe SQL queries through its fluent API. Both the
commercial and open source editions can be used with Spring Boot.



==== Code Generation
In order to use jOOQ type-safe queries, you need to generate Java classes from your
database schema. You can follow the instructions in the
http://www.jooq.org/doc/3.6/manual-single-page/#jooq-in-7-steps-step3[jOOQ user manual].
If you are using the `jooq-codegen-maven` plugin (and you also use the
`spring-boot-starter-parent` "`parent POM`") you can safely omit the plugin's `<version>`
tag. You can also use Spring Boot defined version variables (e.g. `h2.version`) to
declare the plugin's database dependency. Here's an example:

[source,xml,indent=0]
----
	<plugin>
		<groupId>org.jooq</groupId>
		<artifactId>jooq-codegen-maven</artifactId>
		<executions>
			...
		</executions>
		<dependencies>
			<dependency>
				<groupId>com.h2database</groupId>
				<artifactId>h2</artifactId>
				<version>${h2.version}</version>
			</dependency>
		</dependencies>
		<configuration>
			<jdbc>
				<driver>org.h2.Driver</driver>
				<url>jdbc:h2:~/yourdatabase</url>
			</jdbc>
			<generator>
				...
			</generator>
		</configuration>
	</plugin>
----



==== Using DSLContext
The fluent API offered by jOOQ is initiated via the `org.jooq.DSLContext` interface.
Spring Boot will auto-configure a `DSLContext` as a Spring Bean and connect it to your
application `DataSource`. To use the `DSLContext` you can just `@Autowire` it:

[source,java,indent=0]
----
	@Component
	public class JooqExample implements CommandLineRunner {

		private final DSLContext create;

		@Autowired
		public JooqExample(DSLContext dslContext) {
			this.create = dslContext;
		}

	}
----

TIP: The jOOQ manual tends to use a variable named `create` to hold the `DSLContext`,
we've done the same for this example.

You can then use the `DSLContext` to construct your queries:

[source,java,indent=0]
----
	public List<GregorianCalendar> authorsBornAfter1980() {
		return this.create.selectFrom(AUTHOR)
			.where(AUTHOR.DATE_OF_BIRTH.greaterThan(new GregorianCalendar(1980, 0, 1)))
			.fetch(AUTHOR.DATE_OF_BIRTH);
	}
----



==== jOOQ SQL dialect
Spring Boot determines the SQL dialect to use for your datasource unless the
`spring.jooq.sql-dialect` property has been configured. If the dialect couldn't be
detected, `DEFAULT` is used.

NOTE: Spring Boot can only auto-configure dialects supported by the open source version of
jOOQ.



==== Customizing jOOQ
More advanced customizations can be achieved by defining your own `@Bean` definitions
which will be used when the jOOQ `Configuration` is created. You can define beans for
the following jOOQ Types:

* `ConnectionProvider`
* `TransactionProvider`
* `RecordMapperProvider`
* `RecordListenerProvider`
* `ExecuteListenerProvider`
* `VisitListenerProvider`

You can also create your own `org.jooq.Configuration` `@Bean` if you want to take
complete control of the jOOQ configuration.



[[boot-features-nosql]]
== Working with NoSQL technologies
Spring Data provides additional projects that help you access a variety of NoSQL
technologies including
http://projects.spring.io/spring-data-mongodb/[MongoDB],
http://projects.spring.io/spring-data-neo4j/[Neo4J],
https://github.com/spring-projects/spring-data-elasticsearch/[Elasticsearch],
http://projects.spring.io/spring-data-solr/[Solr],
http://projects.spring.io/spring-data-redis/[Redis],
http://projects.spring.io/spring-data-gemfire/[Gemfire],
http://projects.spring.io/spring-data-cassandra/[Cassandra],
http://projects.spring.io/spring-data-couchbase/[Couchbase] and
http://projects.spring.io/spring-data-ldap/[LDAP].
Spring Boot provides auto-configuration for Redis, MongoDB, Neo4j, Elasticsearch, Solr
Cassandra, Couchbase and LDAP; you can make use of the other projects, but you will need
to configure them yourself. Refer to the appropriate reference documentation at
http://projects.spring.io/spring-data[projects.spring.io/spring-data].



[[boot-features-redis]]
=== Redis
http://redis.io/[Redis] is a cache, message broker and richly-featured key-value store.
Spring Boot offers basic auto-configuration for the
https://github.com/xetorthio/jedis/[Jedis] and https://github.com/mp911de/lettuce/[Lettuce]
client library and abstractions on top of it provided by
https://github.com/spring-projects/spring-data-redis[Spring Data Redis].

There is a `spring-boot-starter-data-redis` '`Starter`' for collecting the dependencies in
a convenient way that uses https://github.com/xetorthio/jedis/[Jedis] by default. If you
are building a reactive application, the `spring-boot-starter-data-redis-reactive`
'`Starter`' will get you going.



[[boot-features-connecting-to-redis]]
==== Connecting to Redis
You can inject an auto-configured `RedisConnectionFactory`, `StringRedisTemplate` or
vanilla `RedisTemplate` instance as you would any other Spring Bean. By default the
instance will attempt to connect to a Redis server using `localhost:6379`:

[source,java,indent=0]
----
	@Component
	public class MyBean {

		private StringRedisTemplate template;

		@Autowired
		public MyBean(StringRedisTemplate template) {
			this.template = template;
		}

		// ...

	}
----

TIP: You can also register an arbitrary number of beans implementing
`JedisClientConfigurationBuilderCustomizer` for more advanced customizations. If you are
using Lettuce, `LettuceClientConfigurationBuilderCustomizer` is also available.

If you add a `@Bean` of your own of any of the auto-configured types it will replace the
default (except in the case of `RedisTemplate` the exclusion is based on the bean name
'`redisTemplate`' not its type). If `commons-pool2` is on the classpath you will get a
pooled connection factory by default.



[[boot-features-mongodb]]
=== MongoDB
http://www.mongodb.com/[MongoDB] is an open-source NoSQL document database that uses a
JSON-like schema instead of traditional table-based relational data. Spring Boot offers
several conveniences for working with MongoDB, including the
`spring-boot-starter-data-mongodb` and `spring-boot-starter-data-mongodb-reactive`
'`Starters`'.



[[boot-features-connecting-to-mongodb]]
==== Connecting to a MongoDB database
You can inject an auto-configured `org.springframework.data.mongodb.MongoDbFactory` to
access Mongo databases. By default the instance will attempt to connect to a MongoDB
server using the URL `mongodb://localhost/test`:

[source,java,indent=0]
----
	import org.springframework.data.mongodb.MongoDbFactory;
	import com.mongodb.DB;

	@Component
	public class MyBean {

		private final MongoDbFactory mongo;

		@Autowired
		public MyBean(MongoDbFactory mongo) {
			this.mongo = mongo;
		}

		// ...

		public void example() {
			DB db = mongo.getDb();
			// ...
		}

	}
----

You can set `spring.data.mongodb.uri` property to change the URL and configure
additional settings such as the _replica set_:

[source,properties,indent=0]
----
	spring.data.mongodb.uri=mongodb://user:secret@mongo1.example.com:12345,mongo2.example.com:23456/test
----

Alternatively, as long as you're using Mongo 2.x, specify a `host`/`port`. For example,
you might declare the following in your `application.properties`:

[source,properties,indent=0]
----
	spring.data.mongodb.host=mongoserver
	spring.data.mongodb.port=27017
----

NOTE: `spring.data.mongodb.host` and `spring.data.mongodb.port` are not supported if
you're using the Mongo 3.0 Java driver. In such cases, `spring.data.mongodb.uri` should be
used to provide all of the configuration.

TIP: If `spring.data.mongodb.port` is not specified the default of `27017` is used. You
could simply delete this line from the sample above.

TIP: If you aren't using Spring Data Mongo you can inject `com.mongodb.Mongo` beans
instead of using `MongoDbFactory`.

You can also declare your own `MongoDbFactory` or `Mongo` bean if you want to take
complete control of establishing the MongoDB connection.



[[boot-features-mongo-template]]
==== MongoTemplate
Spring Data Mongo provides a
{spring-data-mongo-javadoc}/core/MongoTemplate.html[`MongoTemplate`] class that is very
similar in its design to Spring's `JdbcTemplate`. As with `JdbcTemplate` Spring Boot
auto-configures a bean for you to simply inject:

[source,java,indent=0]
----
	import org.springframework.beans.factory.annotation.Autowired;
	import org.springframework.data.mongodb.core.MongoTemplate;
	import org.springframework.stereotype.Component;

	@Component
	public class MyBean {

		private final MongoTemplate mongoTemplate;

		@Autowired
		public MyBean(MongoTemplate mongoTemplate) {
			this.mongoTemplate = mongoTemplate;
		}

		// ...

	}
----

See the `MongoOperations` Javadoc for complete details.



[[boot-features-spring-data-mongo-repositories]]
==== Spring Data MongoDB repositories
Spring Data includes repository support for MongoDB. As with the JPA repositories
discussed earlier, the basic principle is that queries are constructed for you
automatically based on method names.

In fact, both Spring Data JPA and Spring Data MongoDB share the same common
infrastructure; so you could take the JPA example from earlier and, assuming that `City`
is now a Mongo data class rather than a JPA `@Entity`, it will work in the same way.

[source,java,indent=0]
----
	package com.example.myapp.domain;

	import org.springframework.data.domain.*;
	import org.springframework.data.repository.*;

	public interface CityRepository extends Repository<City, Long> {

		Page<City> findAll(Pageable pageable);

		City findByNameAndCountryAllIgnoringCase(String name, String country);

	}
----

TIP: For complete details of Spring Data MongoDB, including its rich object mapping
technologies, refer to their http://projects.spring.io/spring-data-mongodb/[reference
documentation].



[[boot-features-mongo-embedded]]
==== Embedded Mongo
Spring Boot offers auto-configuration for
https://github.com/flapdoodle-oss/de.flapdoodle.embed.mongo[Embedded Mongo]. To use
it in your Spring Boot application add a dependency on
`de.flapdoodle.embed:de.flapdoodle.embed.mongo`.

The port that Mongo will listen on can be configured using the `spring.data.mongodb.port`
property. To use a randomly allocated free port use a value of zero. The `MongoClient`
created by `MongoAutoConfiguration` will be automatically configured to use the randomly
allocated port.

NOTE: If you do not configure a custom port, the embedded support will use a random port
by default (rather than 27017).

If you have SLF4J on the classpath, output produced by Mongo will be automatically routed
to a logger named `org.springframework.boot.autoconfigure.mongo.embedded.EmbeddedMongo`.

You can declare your own `IMongodConfig` and `IRuntimeConfig` beans to take control of the
Mongo instance's configuration and logging routing.



[[boot-features-neo4j]]
=== Neo4j
http://neo4j.com/[Neo4j] is an open-source NoSQL graph database that uses a rich data
model of nodes related by first class relationships which is better suited for connected
big data than traditional rdbms approaches. Spring Boot offers several conveniences for
working with Neo4j, including the `spring-boot-starter-data-neo4j` '`Starter`'.



[[boot-features-connecting-to-neo4j]]
==== Connecting to a Neo4j database
You can inject an auto-configured `Neo4jSession`, `Session` or `Neo4jOperations` instance
as you would any other Spring Bean. By default the instance will attempt to connect to a
Neo4j server using `localhost:7474`:

[source,java,indent=0]
----
	@Component
	public class MyBean {

		private final Neo4jTemplate neo4jTemplate;

		@Autowired
		public MyBean(Neo4jTemplate neo4jTemplate) {
			this.neo4jTemplate = neo4jTemplate;
		}

		// ...

	}
----

You can take full control of the configuration by adding a
`org.neo4j.ogm.config.Configuration` `@Bean` of your own. Also, adding a `@Bean` of type
`Neo4jOperations` disables the auto-configuration.

You can configure the user and credentials to use via the `spring.data.neo4j.*`
properties:

[source,properties,indent=0]
----
	spring.data.neo4j.uri=http://my-server:7474
	spring.data.neo4j.username=neo4j
	spring.data.neo4j.password=secret
----



[[boot-features-connecting-to-neo4j-embedded]]
==== Using the embedded mode

If you add `org.neo4j:neo4j-ogm-embedded-driver` to the dependencies of your application,
Spring Boot will automatically configure an in-process embedded instance of Neo4j that
will not persist any data when your application shuts down. You can explicitly disable
that mode using `spring.data.neo4j.embedded.enabled=false`. You can also enable
persistence for the embedded mode:

----
	spring.data.neo4j.uri=file://var/tmp/graph.db
----

[NOTE]
====
The Neo4j OGM embedded driver does not provide the Neo4j kernel. Users are expected to
provide this dependency manually, see
http://neo4j.com/docs/ogm-manual/current/reference/#reference:getting-started[the documentation]
for more details.
====


[[boot-features-neo4j-ogm-session]]
==== Neo4jSession

By default, if you are running a web application, the session is bound to the thread for
the entire processing of the request (i.e. the "Open Session in View" pattern). If you
don't want this behavior add the following to your `application.properties`:


----
	spring.data.neo4j.open-in-view=false
----



[[boot-features-spring-data-neo4j-repositories]]
==== Spring Data Neo4j repositories
Spring Data includes repository support for Neo4j.

In fact, both Spring Data JPA and Spring Data Neo4j share the same common
infrastructure; so you could take the JPA example from earlier and, assuming that `City`
is now a Neo4j OGM `@NodeEntity` rather than a JPA `@Entity`, it will work in the same
way.

TIP: You can customize entity scanning locations using the `@EntityScan` annotation.

To enable repository support (and optionally support for `@Transactional`), add the
following two annotations to your Spring configuration:

[source,java,indent=0]
----
    @EnableNeo4jRepositories(basePackages = "com.example.myapp.repository")
    @EnableTransactionManagement
----

==== Repository example
[source,java,indent=0]
----
	package com.example.myapp.domain;

	import org.springframework.data.domain.*;
	import org.springframework.data.repository.*;

	public interface CityRepository extends GraphRepository<City> {

		Page<City> findAll(Pageable pageable);

		City findByNameAndCountry(String name, String country);

	}
----

TIP: For complete details of Spring Data Neo4j, including its rich object mapping
technologies, refer to their http://projects.spring.io/spring-data-neo4j/[reference
documentation].



[[boot-features-gemfire]]
=== Gemfire
https://github.com/spring-projects/spring-data-gemfire[Spring Data Gemfire] provides
convenient Spring-friendly tools for accessing the
http://pivotal.io/big-data/pivotal-gemfire#details[Pivotal Gemfire] data management
platform. There is a `spring-boot-starter-data-gemfire` '`Starter`' for collecting the
dependencies in a convenient way. There is currently no auto-configuration support for
Gemfire, but you can enable Spring Data Repositories with a
https://github.com/spring-projects/spring-data-gemfire/blob/master/src/main/java/org/springframework/data/gemfire/repository/config/EnableGemfireRepositories.java[single annotation (`@EnableGemfireRepositories`)].



[[boot-features-solr]]
=== Solr
http://lucene.apache.org/solr/[Apache Solr] is a search engine. Spring Boot offers basic
auto-configuration for the Solr 5 client library and abstractions on top of it provided by
https://github.com/spring-projects/spring-data-solr[Spring Data Solr]. There is
a `spring-boot-starter-data-solr` '`Starter`' for collecting the dependencies in a
convenient way.


[[boot-features-connecting-to-solr]]
==== Connecting to Solr
You can inject an auto-configured `SolrClient` instance as you would any other Spring
bean. By default the instance will attempt to connect to a server using
`http://localhost:8983/solr`:

[source,java,indent=0]
----
	@Component
	public class MyBean {

		private SolrClient solr;

		@Autowired
		public MyBean(SolrClient solr) {
			this.solr = solr;
		}

		// ...

	}
----

If you add a `@Bean` of your own of type `SolrClient` it will replace the default.



[[boot-features-spring-data-solr-repositories]]
==== Spring Data Solr repositories
Spring Data includes repository support for Apache Solr. As with the JPA repositories
discussed earlier, the basic principle is that queries are constructed for you
automatically based on method names.

In fact, both Spring Data JPA and Spring Data Solr share the same common infrastructure;
so you could take the JPA example from earlier and, assuming that `City` is now a
`@SolrDocument` class rather than a JPA `@Entity`, it will work in the same way.

TIP: For complete details of Spring Data Solr, refer to their
http://projects.spring.io/spring-data-solr/[reference documentation].



[[boot-features-elasticsearch]]
=== Elasticsearch
http://www.elasticsearch.org/[Elasticsearch] is an open source, distributed,
real-time search and analytics engine. Spring Boot offers basic auto-configuration for
the Elasticsearch and abstractions on top of it provided by
https://github.com/spring-projects/spring-data-elasticsearch[Spring Data Elasticsearch].
There is a `spring-boot-starter-data-elasticsearch` '`Starter`' for collecting the
dependencies in a convenient way. Spring Boot also supports
https://github.com/searchbox-io/Jest[Jest].



[[boot-features-connecting-to-elasticsearch-jest]]
==== Connecting to Elasticsearch using Jest
If you have `Jest` on the classpath, you can inject an auto-configured `JestClient`
targeting `http://localhost:9200` by default. You can further tune how the client is
configured:

[source,properties,indent=0]
----
	spring.elasticsearch.jest.uris=http://search.example.com:9200
	spring.elasticsearch.jest.read-timeout=10000
	spring.elasticsearch.jest.username=user
	spring.elasticsearch.jest.password=secret
----

You can also register an arbitrary number of beans implementing
`HttpClientConfigBuilderCustomizer` for more advanced customizations. The example below
tunes additional HTTP settings:

[source,java,indent=0]
----
include::{code-examples}/elasticsearch/jest/JestClientCustomizationExample.java[tag=customizer]
----

To take full control over the registration, define a `JestClient` bean.



[[boot-features-connecting-to-elasticsearch-spring-data]]
==== Connecting to Elasticsearch using Spring Data
To connect to Elasticsearch you must provide the address of one or more cluster nodes.
The address can be specified by setting the `spring.data.elasticsearch.cluster-nodes`
property to a comma-separated '`host:port`' list. With this configuration in place, an
`ElasticsearchTemplate` or `TransportClient` can be injected like any other Spring bean:

[source,properties,indent=0]
----
	spring.data.elasticsearch.cluster-nodes=localhost:9300
----

[source,java,indent=0]
----
	@Component
	public class MyBean {

		private final ElasticsearchTemplate template;

		public MyBean(ElasticsearchTemplate template) {
			this.template = template;
		}

		// ...

	}
----

If you add your own `ElasticsearchTemplate` or `TransportClient` `@Bean` it will
replace the default.



[[boot-features-spring-data-elasticsearch-repositories]]
==== Spring Data Elasticsearch repositories
Spring Data includes repository support for Elasticsearch. As with the JPA repositories
discussed earlier, the basic principle is that queries are constructed for you
automatically based on method names.

In fact, both Spring Data JPA and Spring Data Elasticsearch share the same common
infrastructure; so you could take the JPA example from earlier and, assuming that
`City` is now an Elasticsearch `@Document` class rather than a JPA `@Entity`, it will
work in the same way.

TIP: For complete details of Spring Data Elasticsearch, refer to their
http://docs.spring.io/spring-data/elasticsearch/docs/[reference documentation].



[[boot-features-cassandra]]
=== Cassandra
http://cassandra.apache.org/[Cassandra] is an open source, distributed database management
system designed to handle large amounts of data across many commodity servers. Spring Boot
offers auto-configuration for Cassandra and abstractions on top of it provided by
https://github.com/spring-projects/spring-data-cassandra[Spring Data Cassandra].
There is a `spring-boot-starter-data-cassandra` '`Starter`' for collecting the
dependencies in a convenient way.



[[boot-features-connecting-to-cassandra]]
==== Connecting to Cassandra
You can inject an auto-configured `CassandraTemplate` or a Cassandra `Session`
instance as you would with any other Spring Bean. The `spring.data.cassandra.*`
properties can be used to customize the connection. Generally you will provide
`keyspace-name` and `contact-points` properties:

[source,properties,indent=0]
----
	spring.data.cassandra.keyspace-name=mykeyspace
	spring.data.cassandra.contact-points=cassandrahost1,cassandrahost2
----

[source,java,indent=0]
----
	@Component
	public class MyBean {

		private CassandraTemplate template;

		@Autowired
		public MyBean(CassandraTemplate template) {
			this.template = template;
		}

		// ...

	}
----

If you add a `@Bean` of your own of type `CassandraTemplate` it will replace the
default.



[[boot-features-spring-data-cassandra-repositories]]
==== Spring Data Cassandra repositories
Spring Data includes basic repository support for Cassandra. Currently this is more
limited than the JPA repositories discussed earlier, and will need to annotate finder
methods with `@Query`.

TIP: For complete details of Spring Data Cassandra, refer to their
http://docs.spring.io/spring-data/cassandra/docs/[reference documentation].



[[boot-features-couchbase]]
=== Couchbase
http://www.couchbase.com/[Couchbase] is an open-source, distributed multi-model NoSQL
document-oriented database that is optimized for interactive applications. Spring Boot
offers auto-configuration for Couchbase and abstractions on top of it provided by
https://github.com/spring-projects/spring-data-couchbase[Spring Data Couchbase].
There is a `spring-boot-starter-data-couchbase` '`Starter`' for collecting the
dependencies in a convenient way.



[[boot-features-connecting-to-couchbase]]
==== Connecting to Couchbase
You can very easily get a `Bucket` and `Cluster` by adding the Couchbase SDK and some
configuration. The `spring.couchbase.*` properties can be used to customize the
connection. Generally you will provide the bootstrap hosts, bucket name and password:

[source,properties,indent=0]
----
	spring.couchbase.bootstrap-hosts=my-host-1,192.168.1.123
	spring.couchbase.bucket.name=my-bucket
	spring.couchbase.bucket.password=secret
----

[TIP]
====
You need to provide _at least_ the bootstrap host(s), in which case the bucket name
is `default` and the password is the empty String. Alternatively, you can define your
own `org.springframework.data.couchbase.config.CouchbaseConfigurer` `@Bean` to take
control over the whole configuration.
====

It is also possible to customize some of the `CouchbaseEnvironment` settings. For instance
the following configuration changes the timeout to use to open a new `Bucket` and enables
SSL support:

[source,properties,indent=0]
----
	spring.couchbase.env.timeouts.connect=3000
	spring.couchbase.env.ssl.key-store=/location/of/keystore.jks
	spring.couchbase.env.ssl.key-store-password=secret
----

Check the `spring.couchbase.env.*` properties for more details.



[[boot-features-spring-data-couchbase-repositories]]
==== Spring Data Couchbase repositories
Spring Data includes repository support for Couchbase. For complete details of Spring
Data Couchbase, refer to their
http://docs.spring.io/spring-data/couchbase/docs/current/reference/html/[reference documentation].

You can inject an auto-configured `CouchbaseTemplate` instance as you would with any
other Spring Bean as long as a _default_ `CouchbaseConfigurer` is available (that
happens when you enable the couchbase support as explained above).


[source,java,indent=0]
----
	@Component
	public class MyBean {

		private final CouchbaseTemplate template;

		@Autowired
		public MyBean(CouchbaseTemplate template) {
			this.template = template;
		}

		// ...

	}
----

There are a few beans that you can define in your own configuration to override those
provided by the auto-configuration:

* A `CouchbaseTemplate` `@Bean` with name `couchbaseTemplate`
* An `IndexManager` `@Bean` with name `couchbaseIndexManager`
* A `CustomConversions` `@Bean` with name `couchbaseCustomConversions`

To avoid hard-coding those names in your own config, you can reuse `BeanNames` provided
by Spring Data Couchbase. For instance, you can customize the converters to use as
follows:

[source,java,indent=0]
----
	@Configuration
	public class SomeConfiguration {

		@Bean(BeanNames.COUCHBASE_CUSTOM_CONVERSIONS)
		public CustomConversions myCustomConversions() {
			return new CustomConversions(...);
		}

		// ...

	}
----

TIP: If you want to fully bypass the auto-configuration for Spring Data Couchbase, provide
your own `org.springframework.data.couchbase.config.AbstractCouchbaseDataConfiguration`
implementation.



[[boot-features-ldap]]
=== LDAP
https://en.wikipedia.org/wiki/Lightweight_Directory_Access_Protocol[LDAP] (Lightweight
Directory Access Protocol) is an open, vendor-neutral, industry standard application
protocol for accessing and maintaining distributed directory information services over an
IP network. Spring Boot offers auto-configuration for any compliant LDAP server as well
as support for the embedded in-memory LDAP server from
https://www.ldap.com/unboundid-ldap-sdk-for-java[UnboundID].

LDAP abstractions are provided by
https://github.com/spring-projects/spring-data-ldap[Spring Data LDAP].
There is a `spring-boot-starter-data-ldap` '`Starter`' for collecting the dependencies in
a convenient way.



[[boot-features-ldap-connecting]]
==== Connecting to an LDAP server
To connect to an LDAP server make sure you declare a dependency on the
`spring-boot-starter-data-ldap` '`Starter`' or `spring-ldap-core` then declare the
URLs of your server in your application.properties:

[source,properties,indent=0]
----
	spring.ldap.urls=ldap://myserver:1235
	spring.ldap.username=admin
	spring.ldap.password=secret
----

If you need to customize connection settings you can use the `spring.ldap.base` and
`spring.ldap.base-environment` properties.



[[boot-features-ldap-spring-data-repositories]]
==== Spring Data LDAP repositories
Spring Data includes repository support for LDAP. For complete details of Spring
Data LDAP, refer to their
http://docs.spring.io/spring-data/ldap/docs/1.0.x/reference/html/[reference documentation].

You can also inject an auto-configured `LdapTemplate` instance as you would with any
other Spring Bean.


[source,java,indent=0]
----
	@Component
	public class MyBean {

		private final LdapTemplate template;

		@Autowired
		public MyBean(LdapTemplate template) {
			this.template = template;
		}

		// ...

	}
----



[[boot-features-ldap-embedded]]
==== Embedded in-memory LDAP server
For testing purposes Spring Boot supports auto-configuration of an in-memory LDAP server
from https://www.ldap.com/unboundid-ldap-sdk-for-java[UnboundID]. To configure the server
add a dependency to `com.unboundid:unboundid-ldapsdk` and declare a `base-dn` property:

[source,properties,indent=0]
----
	spring.ldap.embedded.base-dn=dc=spring,dc=io
----

By default the server will start on a random port and they trigger the regular LDAP support
(there is no need to specify a `spring.ldap.urls` property).

If there is a `schema.ldif` file on your classpath it will be used to initialize the
server. You can also use the `spring.ldap.embedded.ldif` property if you want to load
the initialization script from a different resource.

By default, a standard schema will be used to validate `LDIF` files, you can turn off
validation altogether using the `spring.ldap.embedded.validation.enabled` property. If
you have custom attributes, you can use `spring.ldap.embedded.validation.schema` to define
your custom attribute types or object classes.



[[boot-features-influxdb]]
=== InfluxDB
https://www.influxdata.com/[InfluxDB] is an open-source time series database optimized for
fast, high-availability storage and retrieval of time series data in fields such as
operations monitoring, application metrics, Internet of Things sensor data, and real-time
analytics.



[[boot-features-connecting-to-influxdb]]
==== Connecting to InfluxDB
Spring Boot auto-configures an `InfluxDB` instance as long as the `influxdb-java` client
is on the classpath and the url of the database is set:

[source,properties,indent=0]
----
	spring.influx.url=http://172.0.0.1:8086
----

If the connection to InfluxDB requires a user and password, you can set the
`spring.influx.user` and `spring.influx.password` properties accordingly.

InfluxDB relies on OkHttp. If you need to tune the http client `InfluxDB` uses behind the
scenes, you can register an `OkHttpClient.Builder` bean.



[[boot-features-caching]]
== Caching
The Spring Framework provides support for transparently adding caching to an application.
At its core, the abstraction applies caching to methods, reducing thus the number of
executions based on the information available in the cache. The caching logic is applied
transparently, without any interference to the invoker.  Spring Boot auto-configures the
cache infrastructure as long as the caching support is enabled via the `@EnableCaching`
annotation.

NOTE: Check the {spring-reference}integration.html#cache[relevant section] of the Spring Framework
reference for more details.

In a nutshell, adding caching to an operation of your service is as easy as adding the
relevant annotation to its method:

[source,java,indent=0]
----
    import org.springframework.cache.annotation.Cacheable
	import org.springframework.stereotype.Component;

	@Component
	public class MathService {

		@Cacheable("piDecimals")
		public int computePiDecimal(int i) {
			// ...
		}

	}
----

This example demonstrates the use of caching on a potentially costly operation. Before
invoking `computePiDecimal`, the abstraction will look for an entry in the `piDecimals`
cache matching the `i` argument. If an entry is found, the content in the cache is
immediately returned to the caller and the method is not invoked. Otherwise, the method is
invoked and the cache is updated before returning the value.

NOTE: You can also use the standard JSR-107 (JCache) annotations (e.g. `@CacheResult`)
transparently. We strongly advise you however to not mix and match them.

If you do not add any specific cache library, Spring Boot will auto-configure a
<<boot-features-caching-provider-simple,Simple provider>> that uses concurrent maps in
memory. When a cache is required (i.e. `piDecimals` in the example above), this provider
will create it on-the-fly for you. The simple provider is not really recommended for
production usage, but it's great for getting started and making sure that you understand
the features. When you have made up your mind about the cache provider to use, please make
sure to read its documentation to figure out how to configure the caches that your
application uses. Practically all providers require you to explicitly configure every
cache that you use in the application. Some offer a way to customize the default caches
defined by the `spring.cache.cache-names` property.

TIP: It is also possible to {spring-reference}integration.html#cache-annotations-put[update] or
{spring-reference}integration.html#cache-annotations-evict[evict] data from the cache transparently.

NOTE: If you are using the cache infrastructure with beans that are not interface-based,
make sure to enable the `proxyTargetClass` attribute of `@EnableCaching`.


=== Supported cache providers
The cache abstraction does not provide an actual store and relies on abstraction
materialized by the `org.springframework.cache.Cache` and
`org.springframework.cache.CacheManager` interfaces.

If you haven't defined a bean of type `CacheManager` or a `CacheResolver` named
`cacheResolver` (see `CachingConfigurer`), Spring Boot tries to detect the following
providers (in this order):

* <<boot-features-caching-provider-generic,Generic>>
* <<boot-features-caching-provider-jcache,JCache (JSR-107)>> (EhCache 3, Hazelcast,
  Infinispan, etc)
* <<boot-features-caching-provider-ehcache2,EhCache 2.x>>
* <<boot-features-caching-provider-hazelcast,Hazelcast>>
* <<boot-features-caching-provider-infinispan,Infinispan>>
* <<boot-features-caching-provider-couchbase,Couchbase>>
* <<boot-features-caching-provider-redis,Redis>>
* <<boot-features-caching-provider-caffeine,Caffeine>>
* <<boot-features-caching-provider-simple,Simple>>

TIP: It is also possible to _force_ the cache provider to use via the `spring.cache.type`
property. Use this property if you need to <<boot-features-caching-provider-none,disable
caching altogether>> in certain environment (e.g. tests).

TIP: Use the `spring-boot-starter-cache` '`Starter`' to quickly add basic caching
dependencies. The starter brings in `spring-context-support`: if you are adding
dependencies manually, you must include `spring-context-support` in order to use the
JCache, EhCache 2.x or Guava support.

If the `CacheManager` is auto-configured by Spring Boot, you can further tune its
configuration before it is fully initialized by exposing a bean implementing the
`CacheManagerCustomizer` interface. The following sets a flag to say that null
values should be passed down to the underlying map.

[source,java,indent=0]
----
	@Bean
	public CacheManagerCustomizer<ConcurrentMapCacheManager> cacheManagerCustomizer() {
		return new CacheManagerCustomizer<ConcurrentMapCacheManager>() {
			@Override
			public void customize(ConcurrentMapCacheManager cacheManager) {
				cacheManager.setAllowNullValues(false);
			}
		};
	}
----

[NOTE]
====
In the example above, an auto-configured `ConcurrentMapCacheManager` is expected. If that
is not the case (either you provided your own config or a different cache provider was
auto-configured), the customizer won't be invoked at all. You can have as many customizers
as you want and you can also order them as usual using `@Order` or `Ordered`.
====



[[boot-features-caching-provider-generic]]
==== Generic
Generic caching is used if the context defines _at least_ one
`org.springframework.cache.Cache` bean. A `CacheManager` wrapping all beans of that type
is created.



[[boot-features-caching-provider-jcache]]
==== JCache (JSR-107)
JCache is bootstrapped via the presence of a `javax.cache.spi.CachingProvider` on the
classpath (i.e. a JSR-107 compliant caching library) and the `JCacheCacheManager`
provided by the `spring-boot-starter-cache` '`Starter`'. There are various compliant
libraries out there and Spring Boot provides dependency management for Ehcache 3,
Hazelcast and Infinispan. Any other compliant library can be added as well.

It might happen that more than one provider is present, in which case the provider must
be explicitly specified. Even if the JSR-107 standard does not enforce a standardized
way to define the location of the configuration file, Spring Boot does its best to
accommodate with implementation details.

[source,properties,indent=0]
----
    # Only necessary if more than one provider is present
	spring.cache.jcache.provider=com.acme.MyCachingProvider
	spring.cache.jcache.config=classpath:acme.xml
----

NOTE: Since a cache library may offer both a native implementation and JSR-107 support
Spring Boot will prefer the JSR-107 support so that the same features are available if
you switch to a different JSR-107 implementation.

TIP: Spring Boot has a <<boot-features-hazelcast,general support for Hazelcast>>. If
a single `HazelcastInstance` is available, it is automatically reused for the
`CacheManager` as well unless the `spring.cache.jcache.config` property is specified.

There are several ways to customize the underlying `javax.cache.cacheManager`:

* Caches can be created on startup via the `spring.cache.cache-names` property. If a
  custom `javax.cache.configuration.Configuration` bean is defined, it is used to
  customize them.
* `org.springframework.boot.autoconfigure.cache.JCacheManagerCustomizer` beans are
  invoked with the reference of the `CacheManager` for full customization.

TIP: If a standard `javax.cache.CacheManager` bean is defined, it is wrapped
automatically in an `org.springframework.cache.CacheManager` implementation that the
abstraction expects. No further customization is applied on it.



[[boot-features-caching-provider-ehcache2]]
==== EhCache 2.x
EhCache 2.x is used if a file named `ehcache.xml` can be found at the root of the
classpath. If EhCache 2.x, the `EhCacheCacheManager` provided by the
`spring-boot-starter-cache` '`Starter`' and such file is present it is used to bootstrap
the cache manager. An alternate configuration file can be provided as well using:

[source,properties,indent=0]
----
	spring.cache.ehcache.config=classpath:config/another-config.xml
----



[[boot-features-caching-provider-hazelcast]]
==== Hazelcast

Spring Boot has a <<boot-features-hazelcast,general support for Hazelcast>>. If
a `HazelcastInstance` has been auto-configured, it is automatically wrapped in a
`CacheManager`.



[[boot-features-caching-provider-infinispan]]
==== Infinispan
Infinispan has no default configuration file location so it must be specified explicitly
(or the default bootstrap is used).

[source,properties,indent=0]
----
	spring.cache.infinispan.config=infinispan.xml
----

Caches can be created on startup via the `spring.cache.cache-names` property. If a custom
`ConfigurationBuilder` bean is defined, it is used to customize them.

[NOTE]
====
The support of Infinispan in Spring Boot is restricted to the embedded mode and is quite
basic. If you want more options you should use the official Infinispan Spring Boot starter
instead, check
https://github.com/infinispan/infinispan-spring-boot[the documentation] for more details.
====


[[boot-features-caching-provider-couchbase]]
==== Couchbase
If the Couchbase java client and the `couchbase-spring-cache` implementation are
available and Couchbase is <<boot-features-couchbase,configured>>, a
`CouchbaseCacheManager` will be auto-configured. It is also possible to create additional
caches on startup using the `spring.cache.cache-names` property. These will operate on
the `Bucket` that was auto-configured. You can _also_ create additional caches on another
`Bucket` using the customizer: assume you need two caches on the "main" `Bucket` (`foo`
and `bar`) and one `biz` cache with a custom time to live of 2sec on the `another`
`Bucket`. First, you can create the two first caches simply via configuration:

[source,properties,indent=0]
----
	spring.cache.cache-names=foo,bar
----

Then define this extra `@Configuration` to configure the extra `Bucket` and the `biz`
cache:


[source,java,indent=0]
----
	@Configuration
	public class CouchbaseCacheConfiguration {

		private final Cluster cluster;

		public CouchbaseCacheConfiguration(Cluster cluster) {
			this.cluster = cluster;
		}

		@Bean
		public Bucket anotherBucket() {
			return this.cluster.openBucket("another", "secret");
		}

		@Bean
		public CacheManagerCustomizer<CouchbaseCacheManager> cacheManagerCustomizer() {
			return c -> {
				c.prepareCache("biz", CacheBuilder.newInstance(anotherBucket())
						.withExpiration(2));
			};
		}

	}
----

This sample configuration reuses the `Cluster` that was created via auto-configuration.



[[boot-features-caching-provider-redis]]
==== Redis
If Redis is available and configured, the `RedisCacheManager` is auto-configured. It is
also possible to create additional caches on startup using the `spring.cache.cache-names`
property.

[NOTE]
====
By default, a key prefix is added to prevent that if two separate caches use the same
key, Redis would have overlapping keys and be likely to return invalid values. We strongly
recommend to keep this setting enabled if you create your own `RedisCacheManager`.
====



[[boot-features-caching-provider-caffeine]]
==== Caffeine
Caffeine is a Java 8 rewrite of Guava's cache that supersede the Guava support. If
Caffeine is present, a `CaffeineCacheManager` (provided by the
`spring-boot-starter-cache` '`Starter`') is auto-configured. Caches can be created
on startup using the `spring.cache.cache-names` property and customized by one of the
following (in this order):

1. A cache spec defined by `spring.cache.caffeine.spec`
2. A `com.github.benmanes.caffeine.cache.CaffeineSpec` bean is defined
3. A `com.github.benmanes.caffeine.cache.Caffeine` bean is defined

For instance, the following configuration creates a `foo` and `bar` caches with a maximum
size of 500 and a _time to live_ of 10 minutes

[source,properties,indent=0]
----
    spring.cache.cache-names=foo,bar
	spring.cache.caffeine.spec=maximumSize=500,expireAfterAccess=600s
----

Besides, if a `com.github.benmanes.caffeine.cache.CacheLoader` bean is defined, it is
automatically associated to the `CaffeineCacheManager`. Since the `CacheLoader` is
going to be associated to _all_ caches managed by the cache manager, it must be defined
as `CacheLoader<Object, Object>`. Any other generic type will be ignored by the
auto-configuration.



[[boot-features-caching-provider-simple]]
==== Simple
If none of the other providers can be found, a simple implementation using a
`ConcurrentHashMap` as cache store is configured. This is the default if no caching
library is present in your application. Caches are created on-the-fly by default but you
can restrict the list of available caches using the `cache-names` property. For instance,
if you want only `foo` and `bar` caches:

[source,properties,indent=0]
----
    spring.cache.cache-names=foo,bar
----

If you do this and your application uses a cache not listed then it will fail at runtime
when the cache is needed, but not on startup. This is similar to the way the "real" cache
providers behave if you use an undeclared cache.


[[boot-features-caching-provider-none]]
==== None
When `@EnableCaching` is present in your configuration, a suitable cache configuration
is expected as well. If you need to disable caching altogether in certain environments,
force the cache type to `none` to use a no-op implementation:

[source,properties,indent=0]
----
	spring.cache.type=none
----



[[boot-features-messaging]]
== Messaging
The Spring Framework provides extensive support for integrating with messaging systems:
from simplified use of the JMS API using `JmsTemplate` to a complete infrastructure to
receive messages asynchronously. Spring AMQP provides a similar feature set for the
'`Advanced Message Queuing Protocol`' and Spring Boot also provides auto-configuration
options for `RabbitTemplate` and RabbitMQ. There is also support for STOMP messaging
natively in Spring WebSocket and Spring Boot has support for that through starters and a
small amount of auto-configuration. Spring Boot also has support for Apache Kafka.



[[boot-features-jms]]
=== JMS
The `javax.jms.ConnectionFactory` interface provides a standard method of creating a
`javax.jms.Connection` for interacting with a JMS broker. Although Spring needs a
`ConnectionFactory` to work with JMS, you generally won't need to use it directly yourself
and you can instead rely on higher level messaging abstractions (see the
{spring-reference}integration.html#jms[relevant section] of the Spring Framework reference
documentation for details). Spring Boot also auto-configures the necessary infrastructure
to send and receive messages.



[[boot-features-activemq]]
==== ActiveMQ support
Spring Boot can also configure a `ConnectionFactory` when it detects that ActiveMQ is
available on the classpath. If the broker is present, an embedded broker is started and
configured automatically (as long as no broker URL is specified through configuration).

NOTE: If you are using `spring-boot-starter-activemq` the necessary dependencies to
connect or embed an ActiveMQ instance are provided, as well as the Spring infrastructure
to integrate with JMS.

ActiveMQ configuration is controlled by external configuration properties in
`+spring.activemq.*+`. For example, you might declare the following section in
`application.properties`:

[source,properties,indent=0]
----
	spring.activemq.broker-url=tcp://192.168.1.210:9876
	spring.activemq.user=admin
	spring.activemq.password=secret
----

You can also pool JMS resources by adding a dependency to
`org.apache.activemq:activemq-pool` and configure the `PooledConnectionFactory`
accordingly:

[source,properties,indent=0]
----
	spring.activemq.pool.enabled=true
	spring.activemq.pool.max-connections=50
----

TIP: See
{sc-spring-boot-autoconfigure}/jms/activemq/ActiveMQProperties.{sc-ext}[`ActiveMQProperties`]
for more of the supported options. You can also register an arbitrary number of beans
implementing `ActiveMQConnectionFactoryCustomizer` for more advanced customizations.

By default, ActiveMQ creates a destination if it does not exist yet, so destinations are
resolved against their provided names.



[[boot-features-artemis]]
==== Artemis support
Spring Boot can auto-configure a `ConnectionFactory` when it detects that Artemis is
available on the classpath. If the broker is present, an embedded broker is started and
configured automatically (unless the mode property has been explicitly set). The supported
modes are: `embedded` (to make explicit that an embedded broker is required and should
lead to an error if the broker is not available in the classpath), and `native` to connect
to a broker using the `netty` transport protocol. When the latter is configured, Spring
Boot configures a `ConnectionFactory` connecting to a broker running on the local machine
with the default settings.

NOTE: If you are using `spring-boot-starter-artemis` the necessary dependencies to
connect to an existing Artemis instance are provided, as well as the Spring infrastructure
to integrate with JMS. Adding `org.apache.activemq:artemis-jms-server` to your application
allows you to use the embedded mode.

Artemis configuration is controlled by external configuration properties in
`+spring.artemis.*+`. For example, you might declare the following section in
`application.properties`:

[source,properties,indent=0]
----
	spring.artemis.mode=native
	spring.artemis.host=192.168.1.210
	spring.artemis.port=9876
	spring.artemis.user=admin
	spring.artemis.password=secret
----

When embedding the broker, you can choose if you want to enable persistence, and the list
of destinations that should be made available. These can be specified as a comma-separated
list to create them with the default options; or you can define bean(s) of type
`org.apache.activemq.artemis.jms.server.config.JMSQueueConfiguration` or
`org.apache.activemq.artemis.jms.server.config.TopicConfiguration`, for advanced queue and
topic configurations respectively.

See
{sc-spring-boot-autoconfigure}/jms/artemis/ArtemisProperties.{sc-ext}[`ArtemisProperties`]
for more of the supported options.

No JNDI lookup is involved at all and destinations are resolved against their names,
either using the '`name`' attribute in the Artemis configuration or the names provided
through configuration.



[[boot-features-jms-jndi]]
==== Using a JNDI ConnectionFactory
If you are running your application in an Application Server Spring Boot will attempt to
locate a JMS `ConnectionFactory` using JNDI. By default the locations `java:/JmsXA` and
`java:/XAConnectionFactory` will be checked. You can use the
`spring.jms.jndi-name` property if you need to specify an alternative location:

[source,properties,indent=0]
----
	spring.jms.jndi-name=java:/MyConnectionFactory
----



[[boot-features-using-jms-sending]]
==== Sending a message
Spring's `JmsTemplate` is auto-configured and you can autowire it directly into your own
beans:

[source,java,indent=0]
----
	import org.springframework.beans.factory.annotation.Autowired;
	import org.springframework.jms.core.JmsTemplate;
	import org.springframework.stereotype.Component;

	@Component
	public class MyBean {

		private final JmsTemplate jmsTemplate;

		@Autowired
		public MyBean(JmsTemplate jmsTemplate) {
			this.jmsTemplate = jmsTemplate;
		}

		// ...

	}
----

NOTE: {spring-javadoc}/jms/core/JmsMessagingTemplate.{dc-ext}[`JmsMessagingTemplate`]
can be injected in a similar manner. If a `DestinationResolver` or `MessageConverter`
beans are defined, they are associated automatically to the auto-configured
`JmsTemplate`.



[[boot-features-using-jms-receiving]]
==== Receiving a message

When the JMS infrastructure is present, any bean can be annotated with `@JmsListener` to
create a listener endpoint. If no `JmsListenerContainerFactory` has been defined, a
default one is configured automatically. If a `DestinationResolver` or `MessageConverter`
beans are defined, they are associated automatically to the default factory.

The default factory is transactional by default. If you are running in an infrastructure
where a `JtaTransactionManager` is present, it will be associated to the listener container
by default. If not, the `sessionTransacted` flag will be enabled. In that latter scenario,
you can associate your local data store transaction to the processing of an incoming
message by adding `@Transactional` on your listener method (or a delegate thereof). This
will make sure that the incoming message is acknowledged once the local transaction has
completed. This also includes sending response messages that have been performed on the
same JMS session.

The following component creates a listener endpoint on the `someQueue` destination:

[source,java,indent=0]
----
	@Component
	public class MyBean {

		@JmsListener(destination = "someQueue")
		public void processMessage(String content) {
			// ...
		}

	}
----

TIP: Check {spring-javadoc}/jms/annotation/EnableJms.{dc-ext}[the Javadoc of `@EnableJms`]
for more details.

If you need to create more `JmsListenerContainerFactory` instances or if you want to
override the default, Spring Boot provides a `DefaultJmsListenerContainerFactoryConfigurer`
that you can use to initialize a `DefaultJmsListenerContainerFactory` with the same
settings as the one that is auto-configured.

For instance, the following exposes another factory that uses a specific
`MessageConverter`:

[source,java,indent=0]
----
	@Configuration
	static class JmsConfiguration {

		@Bean
		public DefaultJmsListenerContainerFactory myFactory(
				DefaultJmsListenerContainerFactoryConfigurer configurer) {
			DefaultJmsListenerContainerFactory factory =
					new DefaultJmsListenerContainerFactory();
			configurer.configure(factory, connectionFactory());
			factory.setMessageConverter(myMessageConverter());
			return factory;
		}

	}
----

Then you can use in any `@JmsListener`-annotated method as follows:

[source,java,indent=0]
[subs="verbatim,quotes"]
----
	@Component
	public class MyBean {

		@JmsListener(destination = "someQueue", **containerFactory="myFactory"**)
		public void processMessage(String content) {
			// ...
		}

	}
----


[[boot-features-amqp]]
=== AMQP
The Advanced Message Queuing Protocol (AMQP) is a platform-neutral, wire-level protocol
for message-oriented middleware. The Spring AMQP project applies core Spring concepts to
the development of AMQP-based messaging solutions. Spring Boot offers several
conveniences for working with AMQP via RabbitMQ, including the
`spring-boot-starter-amqp` '`Starter`'.



[[boot-features-rabbitmq]]
==== RabbitMQ support
RabbitMQ is a lightweight, reliable, scalable and portable message broker based on the
AMQP protocol. Spring uses `RabbitMQ` to communicate using the AMQP protocol.

RabbitMQ configuration is controlled by external configuration properties in
`+spring.rabbitmq.*+`. For example, you might declare the following section in
`application.properties`:

[source,properties,indent=0]
----
	spring.rabbitmq.host=localhost
	spring.rabbitmq.port=5672
	spring.rabbitmq.username=admin
	spring.rabbitmq.password=secret
----

See {sc-spring-boot-autoconfigure}/amqp/RabbitProperties.{sc-ext}[`RabbitProperties`]
for more of the supported options.

TIP: Check http://spring.io/blog/2010/06/14/understanding-amqp-the-protocol-used-by-rabbitmq/[Understanding AMQP, the protocol used by RabbitMQ]
for more details.



[[boot-features-using-amqp-sending]]
==== Sending a message
Spring's `AmqpTemplate` and `AmqpAdmin` are auto-configured and you can autowire them
directly into your own beans:

[source,java,indent=0]
----
	import org.springframework.amqp.core.AmqpAdmin;
	import org.springframework.amqp.core.AmqpTemplate;
	import org.springframework.beans.factory.annotation.Autowired;
	import org.springframework.stereotype.Component;

	@Component
	public class MyBean {

		private final AmqpAdmin amqpAdmin;
		private final AmqpTemplate amqpTemplate;

		@Autowired
		public MyBean(AmqpAdmin amqpAdmin, AmqpTemplate amqpTemplate) {
			this.amqpAdmin = amqpAdmin;
			this.amqpTemplate = amqpTemplate;
		}

		// ...

	}
----

NOTE: {spring-amqp-javadoc}/rabbit/core/RabbitMessagingTemplate.{dc-ext}[`RabbitMessagingTemplate`]
can be injected in a similar manner. If a `MessageConverter` bean is defined, it is
associated automatically to the auto-configured `AmqpTemplate`.

Any `org.springframework.amqp.core.Queue` that is defined as a bean will be automatically
used to declare a corresponding queue on the RabbitMQ instance if necessary.

You can enable retries on the `AmqpTemplate` to retry operations, for example in the event
the broker connection is lost. Retries are disabled by default.



[[boot-features-using-amqp-receiving]]
==== Receiving a message
When the Rabbit infrastructure is present, any bean can be annotated with
`@RabbitListener` to create a listener endpoint. If no `RabbitListenerContainerFactory`
has been defined, a default `SimpleRabbitListenerContainerFactory` is configured
automatically and you can switch to a direct container using the
`spring.rabbitmq.listener.type` property.  If a `MessageConverter` or `MessageRecoverer`
beans are defined, they are associated automatically to the default factory.

The following component creates a listener endpoint on the `someQueue` queue:

[source,java,indent=0]
----
	@Component
	public class MyBean {

		@RabbitListener(queues = "someQueue")
		public void processMessage(String content) {
			// ...
		}

	}
----

TIP: Check {spring-amqp-javadoc}/rabbit/annotation/EnableRabbit.{dc-ext}[the Javadoc of `@EnableRabbit`]
for more details.

If you need to create more `RabbitListenerContainerFactory` instances or if you want to
override the default, Spring Boot provides a
`SimpleRabbitListenerContainerFactoryConfigurer` and
`DirectRabbitListenerContainerFactoryConfigurer` that you can use to initialize a
`SimpleRabbitListenerContainerFactory` and `DirectRabbitListenerContainerFactory` with the
same settings as the one used by the auto-configuration.

TIP: It doesn't matter which container type you've chosen, those two beans are exposed by
the auto-configuration.

For instance, the following exposes another factory that uses a specific
`MessageConverter`:

[source,java,indent=0]
----
	@Configuration
	static class RabbitConfiguration {

		@Bean
		public SimpleRabbitListenerContainerFactory myFactory(
				SimpleRabbitListenerContainerFactoryConfigurer configurer) {
			SimpleRabbitListenerContainerFactory factory =
					new SimpleRabbitListenerContainerFactory();
			configurer.configure(factory, connectionFactory);
			factory.setMessageConverter(myMessageConverter());
			return factory;
		}

	}
----

Then you can use in any `@RabbitListener`-annotated method as follows:

[source,java,indent=0]
[subs="verbatim,quotes"]
----
	@Component
	public class MyBean {

		@RabbitListener(queues = "someQueue", **containerFactory="myFactory"**)
		public void processMessage(String content) {
			// ...
		}

	}
----

You can enable retries to handle situations where your listener throws an exception. By
default `RejectAndDontRequeueRecoverer` is used but you can define a `MessageRecoverer`
of your own. When retries are exhausted, the message will be rejected and either dropped
or routed to a dead-letter exchange if the broker is configured so. Retries are disabled
by default.

IMPORTANT: If retries are not enabled and the listener throws an exception, by default the
delivery will be retried indefinitely. You can modify this behavior in two ways; set the
`defaultRequeueRejected` property to `false` and zero re-deliveries will be attempted; or,
throw an `AmqpRejectAndDontRequeueException` to signal the message should be rejected.
This is the mechanism used when retries are enabled and the maximum delivery attempts are
reached.



[[boot-features-kafka]]
=== Apache Kafka Support
http://kafka.apache.org/[Apache Kafka] is supported by providing auto-configuration of the
`spring-kafka` project.

Kafka configuration is controlled by external configuration properties in
`spring.kafka.*`. For example, you might declare the following section in
`application.properties`:

[source,properties,indent=0]
----
	spring.kafka.bootstrap-servers=localhost:9092
	spring.kafka.consumer.group-id=myGroup
----

TIP: To create a topic on startup, simply add a bean of type `NewTopic`. If the topic
already exists, the related bean is ignored.

See {sc-spring-boot-autoconfigure}/kafka/KafkaProperties.{sc-ext}[`KafkaProperties`]
for more of the supported options.



[[boot-features-kafka-sending-a-message]]
==== Sending a Message
Spring's `KafkaTemplate` is auto-configured and you can autowire them directly in your own
beans:

[source,java,indent=0]
----
@Component
public class MyBean {

	private final KafkaTemplate kafkaTemplate;

	@Autowired
	public MyBean(KafkaTemplate kafkaTemplate) {
		this.kafkaTemplate = kafkaTemplate;
	}

	// ...

}
----



[[boot-features-kafka-receiving-a-message]]
==== Receiving a Message
When the Apache Kafka infrastructure is present, any bean can be annotated with
`@KafkaListener` to create a listener endpoint. If no `KafkaListenerContainerFactory`
has been defined, a default one is configured automatically with keys defined in
`spring.kafka.listener.*`.

The following component creates a listener endpoint on the `someTopic` topic:

[source,java,indent=0]
----
	@Component
	public class MyBean {

		@KafkaListener(topics = "someTopic")
		public void processMessage(String content) {
			// ...
		}

	}
----



[[boot-features-kafka-extra-props]]
==== Additional Kafka Properties
The properties supported by auto configuration are shown in
<<common-application-properties>>. Note that these properties (hyphenated or camelCase)
map directly to the Apache Kafka dotted properties for the most part, refer to the Apache
Kafka documentation for details.

The first few of these properties apply to both producers and consumers, but can be
specified at the producer or consumer level if you wish to use different values for each.
Apache Kafka designates properties with an importance: HIGH, MEDIUM and LOW. Spring Boot
auto configuration supports all HIGH importance properties, some selected MEDIUM and LOW,
and any that do not have a default value.

Only a subset of the properties supported by Kafka are available via the `KafkaProperties`
class. If you wish to configure the producer or consumer with additional properties that
are not directly supported, use the following:

[source,properties,indent=0]
----
	spring.kafka.properties.foo.bar=baz
	spring.kafka.consumer.properties.fiz.buz=qux
	spring,kafka.producer.properties.baz.qux=fiz
----

This sets the common `foo.bar` Kafka property to `baz` (applies to both producers and
consumers), the consumer `fiz.buz` property to `qux` and the `baz.qux` producer property
to `fiz`.

IMPORTANT: Properties set in this way will override any configuration item that Spring
Boot explicitly supports.

[[boot-features-resttemplate]]
== Calling REST services with '`RestTemplate`'
If you need to call remote REST services from your application, you can use Spring
Framework's `RestTemplate` class. Since `RestTemplate` instances often need to be
customized before being used, Spring Boot does not provide any single auto-configured
`RestTemplate` bean. It does, however, auto-configure a `RestTemplateBuilder` which can be
used to create `RestTemplate` instances when needed. The auto-configured
`RestTemplateBuilder` will ensure that sensible `HttpMessageConverters` are applied
to `RestTemplate` instances.

Here's a typical example:

[source,java,indent=0]
----
	@Service
	public class MyService {

		private final RestTemplate restTemplate;

		public MyBean(RestTemplateBuilder restTemplateBuilder) {
			this.restTemplate = restTemplateBuilder.build();
		}

		public Details someRestCall(String name) {
			return this.restTemplate.getForObject("/{name}/details", Details.class, name);
		}

	}
----

TIP: `RestTemplateBuilder` includes a number of useful methods that can be used to quickly
configure a `RestTemplate`. For example, to add BASIC auth support you can use
`builder.basicAuthorization("user", "password").build()`.



[[boot-features-resttemplate-customization]]
=== RestTemplate customization
There are three main approaches to `RestTemplate` customization, depending on how broadly
you want the customizations to apply.

To make the scope of any customizations as narrow as possible, inject the auto-configured
`RestTemplateBuilder` and then call its methods as required. Each method call returns a
new `RestTemplateBuilder` instance so the customizations will only affect this use of
the builder.

To make an application-wide, additive customization a `RestTemplateCustomizer` bean can be
used. All such beans are automatically registered with the auto-configured
`RestTemplateBuilder` and will be applied to any templates that are built with it.

Here's an example of a customizer that configures the use of a proxy for all hosts except
`192.168.0.5`:

[source,java,indent=0]
----
include::{code-examples}/web/client/RestTemplateProxyCustomizationExample.java[tag=customizer]
----

Lastly, the most extreme (and rarely used) option is to create your own
`RestTemplateBuilder` bean. This will switch off the auto-configuration of a
`RestTemplateBuilder` and will prevent any `RestTemplateCustomizer` beans from being used.



[[boot-features-webclient]]
== Calling REST services with '`WebClient`'
If you have Spring WebFlux on your classpath, you can also choose to use `WebClient`
to call remote REST services; compared to `RestTemplate`, this client has more a
functional feel to it and is fully reactive. You can create your own client
instance with the builder `WebClient.create()`, which already provides a good
out-of-the-box experience. See the
{spring-reference}web.html#web-reactive-client[relevant section on WebClient].

Spring Boot will create and pre-configure such a builder for you; for example,
client HTTP codecs will be configured just like the server ones
(see <<boot-features-spring-webflux-httpcodecs,WebFlux HTTP codecs auto-configuration>>).

Here's a typical example:

[source,java,indent=0]
----
	@Service
	public class MyService {

		private final WebClient webClient;

		public MyBean(WebClient.Builder webClientBuilder) {
			this.webClient = webClientBuilder.baseUrl("http://example.org").build();
		}

		public Mono<Details> someRestCall(String name) {
			return this.webClient.get().url("/{name}/details", name)
							.retrieve().bodyToMono(Details.class);
		}

	}
----



[[boot-features-webclient-customization]]
=== WebClient customization
There are three main approaches to `WebClient` customization, depending on how broadly
you want the customizations to apply.

To make the scope of any customizations as narrow as possible, inject the auto-configured
`WebClient.Builder` and then call its methods as required. `WebClient.Builder` instances
are stateful; any change on the builder will be reflected in all clients subsequently
created with it. If you'd like to create several clients with the same builder, you can
also consider cloning the builder with `WebClient.Builder other = builder.clone();`.

To make an application-wide, additive customization to all `WebClient.Builder` instances,
you can declare `WebClientCustomizer` beans and change the `WebClient.Builder` as you
would do locally at the point of injection.

Lastly, you can fall back to the original API and just use `WebClient.create()`. In that
case, no auto-configuration nor `WebClientCustomizer` will be applied.



[[boot-features-validation]]
== Validation
The method validation feature supported by Bean Validation 1.1 is automatically enabled
as long as a JSR-303 implementation (e.g. Hibernate validator) is on the classpath. This
allows bean methods to be annotated with `javax.validation` constraints on their
parameters and/or on their return value. Target classes with such annotated methods need
to be annotated with the `@Validated` annotation at the type level for their methods to
be searched for inline constraint annotations.

For instance, the following service triggers the validation of the first argument, making
sure its size is between 8 and 10

[source,java,indent=0]
----
	@Service
	@Validated
	public class MyBean {

		public Archive findByCodeAndAuthor(@Size(min = 8, max = 10) String code,
				Author author) {
			...
		}

	}
----



[[boot-features-email]]
== Sending email
The Spring Framework provides an easy abstraction for sending email using the
`JavaMailSender` interface and Spring Boot provides auto-configuration for it as well as
a starter module.

TIP: Check the {spring-reference}integration.html#mail[reference documentation] for a detailed
explanation of how you can use `JavaMailSender`.

If `spring.mail.host` and the relevant libraries (as defined by
`spring-boot-starter-mail`) are available, a default `JavaMailSender` is created if none
exists. The sender can be further customized by configuration items from the `spring.mail`
namespace, see the
{sc-spring-boot-autoconfigure}/mail/MailProperties.{sc-ext}[`MailProperties`] for more
details.

In particular, certain default timeout values are infinite and you may want to change that
to avoid having a thread blocked by an unresponsive mail server:

[source,properties,indent=0]
----
	spring.mail.properties.mail.smtp.connectiontimeout=5000
	spring.mail.properties.mail.smtp.timeout=3000
	spring.mail.properties.mail.smtp.writetimeout=5000
----



[[boot-features-jta]]
== Distributed Transactions with JTA
Spring Boot supports distributed JTA transactions across multiple XA resources using
either an http://www.atomikos.com/[Atomikos] or https://github.com/bitronix/btm[Bitronix]
embedded transaction manager. JTA transactions are also supported when deploying to a
suitable Java EE Application Server.

When a JTA environment is detected, Spring's `JtaTransactionManager` will be used to
manage transactions. Auto-configured JMS, DataSource and JPA beans will be upgraded to
support XA transactions. You can use standard Spring idioms such as `@Transactional` to
participate in a distributed transaction. If you are within a JTA environment and still
want to use local transactions you can set the `spring.jta.enabled` property to `false` to
disable the JTA auto-configuration.



[[boot-features-jta-atomikos]]
=== Using an Atomikos transaction manager
Atomikos is a popular open source transaction manager which can be embedded into your
Spring Boot application. You can use the `spring-boot-starter-jta-atomikos` Starter to
pull in the appropriate Atomikos libraries. Spring Boot will auto-configure Atomikos and
ensure that appropriate `depends-on` settings are applied to your Spring beans for correct
startup and shutdown ordering.

By default Atomikos transaction logs will be written to a `transaction-logs` directory in
your application home directory (the directory in which your application jar file
resides). You can customize this directory by setting a `spring.jta.log-dir` property in
your `application.properties` file. Properties starting `spring.jta.atomikos.properties`
can also be used to customize the Atomikos `UserTransactionServiceImp`. See the
{dc-spring-boot}/jta/atomikos/AtomikosProperties.{dc-ext}[`AtomikosProperties` Javadoc]
for complete details.

NOTE: To ensure that multiple transaction managers can safely coordinate the same
resource managers, each Atomikos instance must be configured with a unique ID. By default
this ID is the IP address of the machine on which Atomikos is running. To ensure
uniqueness in production, you should configure the `spring.jta.transaction-manager-id`
property with a different value for each instance of your application.



[[boot-features-jta-bitronix]]
=== Using a Bitronix transaction manager
Bitronix is popular open source JTA transaction manager implementation. You can
use the `spring-boot-starter-jta-bitronix` starter to add the appropriate Bitronix
dependencies to your project. As with Atomikos, Spring Boot will automatically configure
Bitronix and post-process your beans to ensure that startup and shutdown ordering is
correct.

By default Bitronix transaction log files (`part1.btm` and `part2.btm`) will be written to
a `transaction-logs` directory in your application home directory. You can customize this
directory by using the `spring.jta.log-dir` property. Properties starting
`spring.jta.bitronix.properties` are also bound to the `bitronix.tm.Configuration` bean,
allowing for complete customization. See the
https://github.com/bitronix/btm/wiki/Transaction-manager-configuration[Bitronix documentation]
for details.

NOTE: To ensure that multiple transaction managers can safely coordinate the same
resource managers, each Bitronix instance must be configured with a unique ID. By default
this ID is the IP address of the machine on which Bitronix is running. To ensure
uniqueness in production, you should configure the `spring.jta.transaction-manager-id`
property with a different value for each instance of your application.



[[boot-features-jta-narayana]]
=== Using a Narayana transaction manager
Narayana is popular open source JTA transaction manager implementation supported by JBoss.
You can use the `spring-boot-starter-jta-narayana` starter to add the appropriate
Narayana dependencies to your project. As with Atomikos and Bitronix, Spring Boot will
automatically configure Narayana and post-process your beans to ensure that startup and
shutdown ordering is correct.

By default Narayana transaction logs will be written to a `transaction-logs` directory in
your application home directory (the directory in which your application jar file
resides). You can customize this directory by setting a `spring.jta.log-dir` property in
your `application.properties` file. Properties starting `spring.jta.narayana.properties`
can also be used to customize the Narayana configuration. See the
{dc-spring-boot}/jta/narayana/NarayanaProperties.{dc-ext}[`NarayanaProperties` Javadoc]
for complete details.

NOTE: To ensure that multiple transaction managers can safely coordinate the same
resource managers, each Narayana instance must be configured with a unique ID. By default
this ID is set to `1`. To ensure uniqueness in production, you should configure the
`spring.jta.transaction-manager-id` property with a different value for each instance of
your application.



[[boot-features-jta-javaee]]
=== Using a Java EE managed transaction manager
If you are packaging your Spring Boot application as a `war` or `ear` file and deploying
it to a Java EE application server, you can use your application servers built-in
transaction manager. Spring Boot will attempt to auto-configure a transaction manager by
looking at common JNDI locations (`java:comp/UserTransaction`,
`java:comp/TransactionManager` etc). If you are using a transaction service provided by
your application server, you will generally also want to ensure that all resources are
managed by the server and exposed over JNDI.  Spring Boot will attempt to auto-configure
JMS by looking for a `ConnectionFactory` at the JNDI path `java:/JmsXA` or
`java:/XAConnectionFactory` and you can use the
<<boot-features-connecting-to-a-jndi-datasource, `spring.datasource.jndi-name` property>>
to configure your `DataSource`.



[[boot-features-jta-mixed-jms]]
=== Mixing XA and non-XA JMS connections
When using JTA, the primary JMS `ConnectionFactory` bean will be XA aware and participate
in distributed transactions. In some situations you might want to process certain JMS
messages using a non-XA `ConnectionFactory`. For example, your JMS processing logic might
take longer than the XA timeout.

If you want to use a non-XA `ConnectionFactory` you can inject the
`nonXaJmsConnectionFactory` bean rather than the `@Primary` `jmsConnectionFactory` bean.
For consistency the `jmsConnectionFactory` bean is also provided using the bean alias
`xaJmsConnectionFactory`.

For example:

[source,java,indent=0,subs="verbatim,quotes,attributes"]
----
	// Inject the primary (XA aware) ConnectionFactory
	@Autowired
	private ConnectionFactory defaultConnectionFactory;

	// Inject the XA aware ConnectionFactory (uses the alias and injects the same as above)
	@Autowired
	@Qualifier("xaJmsConnectionFactory")
	private ConnectionFactory xaConnectionFactory;

	// Inject the non-XA aware ConnectionFactory
	@Autowired
	@Qualifier("nonXaJmsConnectionFactory")
	private ConnectionFactory nonXaConnectionFactory;
----



[[boot-features-jta-supporting-alternative-embedded]]
=== Supporting an alternative embedded transaction manager
The {sc-spring-boot}/jta/XAConnectionFactoryWrapper.{sc-ext}[`XAConnectionFactoryWrapper`]
and {sc-spring-boot}/jta/XADataSourceWrapper.{sc-ext}[`XADataSourceWrapper`] interfaces
can be used to support alternative embedded transaction managers. The interfaces are
responsible for wrapping `XAConnectionFactory` and `XADataSource` beans and exposing them
as regular `ConnectionFactory` and `DataSource` beans which will transparently enroll in
the distributed transaction. DataSource and JMS auto-configuration will use JTA variants
as long as you have a `JtaTransactionManager` bean and appropriate XA wrapper beans
registered within your `ApplicationContext`.

The {sc-spring-boot}/jta/bitronix/BitronixXAConnectionFactoryWrapper.{sc-ext}[BitronixXAConnectionFactoryWrapper]
and {sc-spring-boot}/jta/bitronix/BitronixXADataSourceWrapper.{sc-ext}[BitronixXADataSourceWrapper]
provide good examples of how to write XA wrappers.



[[boot-features-hazelcast]]
== Hazelcast

If Hazelcast is on the classpath and a suitable configuration is found, Spring Boot
will auto-configure a `HazelcastInstance` that you can inject in your application.

You can define a `com.hazelcast.config.Config` bean and we'll use that. If your
configuration defines an instance name, we'll try to locate an existing instance rather
than creating a new one.

You could also specify the `hazelcast.xml` configuration file to use via configuration:

[source,properties,indent=0]
----
	spring.hazelcast.config=classpath:config/my-hazelcast.xml
----

Otherwise, Spring Boot tries to find the Hazelcast configuration from the default
locations, that is `hazelcast.xml` in the working directory or at the root of the
classpath. We also check if the `hazelcast.config` system property is set. Check the
http://docs.hazelcast.org/docs/latest/manual/html-single/[Hazelcast documentation] for
more details.

If `hazelcast-client` is present on the classpath, Spring Boot will first attempt to
create a client with similar rules as above, that is:

* The presence of a `com.hazelcast.client.config.ClientConfig` bean
* A configuration file defined by the `spring.hazelcast.config` property
* The presence of the `hazelcast.client.config` system property
* A `hazelcast-client.xml` in the working directory or at the root of the classpath

NOTE: Spring Boot also has an
<<boot-features-caching-provider-hazelcast,explicit caching support for Hazelcast>>. The
`HazelcastInstance` is automatically wrapped in a `CacheManager` implementation if
caching is enabled.



[[boot-features-quartz]]
== Quartz Scheduler
Spring Boot offers several conveniences for working with the Quartz scheduler, including
the `spring-boot-starter-quartz` '`Starter`'. If Quartz is available, a `Scheduler` will
be auto-configured (via the `SchedulerFactoryBean` abstraction).

Beans of the following types will be automatically picked up and associated with the
the `Scheduler`:

* `JobDetail`: defines a particular Job. `JobDetail` instance can easily be built with
the `JobBuilder` API
* `Calendar`
* `Trigger`: defines when a particular job is triggered

By default, an in-memory `JobStore` will be used. However, it is possible to configure
a JDBC-based store if a `DataSource` bean is available in your application and if the
`spring.quartz.job-store-type` property is configured accordingly:

[source,properties,indent=0]
----
	spring.quartz.job-store-type=jdbc
----

When the jdbc store is used, the schema can be initialized on startup:

[source,properties,indent=0]
----
	spring.quartz.jdbc.initialize-schema=true
----

NOTE: The database is detected by default and initialized using the standard scripts
provided with the Quartz library. It is also possible to provide a custom script using the
`spring.quartz.jdbc.schema` property.

Quartz Scheduler configuration can be customized using Quartz configuration properties (see
`spring.quartz.properties.*`) and `SchedulerFactoryBeanCustomizer` beans which allow
programmatic `SchedulerFactoryBean` customization.

Job can define setters to inject data map properties. Regular beans can also be injected
in a similar manner:

[source,java,indent=0]
----
	public class SampleJob extends QuartzJobBean {

		private MyService myService;
		private String name;

		// Inject "MyService" bean
		public void setMyService(MyService myService) { ... }

		// Inject the "name" job data property
		public void setName(String name) { ... }

		@Override
		protected void executeInternal(JobExecutionContext context)
				throws JobExecutionException {
			...
		}

	}
----



[[boot-features-integration]]
== Spring Integration
Spring Boot offers several conveniences for working with Spring Integration, including
the `spring-boot-starter-integration` '`Starter`'. Spring Integration provides
abstractions over messaging and also other transports such as HTTP, TCP etc. If Spring
Integration is available on your classpath it will be initialized through the
`@EnableIntegration` annotation.

Spring Boot will also configure some features that are triggered by the presence of
additional Spring Integration modules. Message processing statistics will be published
over JMX if `'spring-integration-jmx'` is also on the classpath. If
`'spring-integration-jdbc'` is available, the default database schema can be created
on startup:

[source,properties,indent=0]
----
	spring.integration.jdbc.initialize-schema=always
----

See the
{sc-spring-boot-autoconfigure}/integration/IntegrationAutoConfiguration.{sc-ext}[`IntegrationAutoConfiguration`]
and {sc-spring-boot-autoconfigure}/integration/IntegrationProperties.{sc-ext}[`IntegrationProperties`]
classes for more details.



[[boot-features-session]]
== Spring Session
Spring Boot provides Spring Session auto-configuration for a wide range of stores:

* JDBC
* Redis
* Hazelcast
* MongoDB

If Spring Session is available, you must choose the
{sc-spring-boot-autoconfigure}/session/StoreType.{sc-ext}[`StoreType`] that you wish to
use to store the sessions. For instance to use JDBC as backend store, you'd configure
your application as follows:

[source,properties,indent=0]
----
    spring.session.store-type=jdbc
----

TIP: You can disable Spring Session by setting the `store-type` to `none`.

Each store has specific additional settings. For instance it is possible to customize
the name of the table for the jdbc store:

[source,properties,indent=0]
----
    spring.session.jdbc.table-name=SESSIONS
----



[[boot-features-jmx]]
== Monitoring and management over JMX
Java Management Extensions (JMX) provide a standard mechanism to monitor and manage
applications. By default Spring Boot will create an `MBeanServer` with bean id
'`mbeanServer`' and expose any of your beans that are annotated with Spring JMX
annotations (`@ManagedResource`, `@ManagedAttribute`, `@ManagedOperation`).

See the
{sc-spring-boot-autoconfigure}/jmx/JmxAutoConfiguration.{sc-ext}[`JmxAutoConfiguration`]
class for more details.



[[boot-features-testing]]
== Testing
Spring Boot provides a number of utilities and annotations to help when testing your
application. Test support is provided by two modules; `spring-boot-test` contains core
items, and `spring-boot-test-autoconfigure` supports auto-configuration for tests.

Most developers will just use the `spring-boot-starter-test` '`Starter`' which
imports both Spring Boot test modules as well has JUnit, AssertJ, Hamcrest and a number
of other useful libraries.



[[boot-features-test-scope-dependencies]]
=== Test scope dependencies
If you use the
`spring-boot-starter-test` '`Starter`' (in the `test` `scope`), you will find
the following provided libraries:

* http://junit.org[JUnit] -- The de-facto standard for unit testing Java applications.
* {spring-reference}testing.html#integration-testing[Spring Test] & Spring Boot Test --
  Utilities and integration test support for Spring Boot applications.
* http://joel-costigliola.github.io/assertj/[AssertJ] -- A fluent assertion library.
* http://hamcrest.org/JavaHamcrest/[Hamcrest] -- A library of matcher objects (also known
  as constraints or predicates).
* http://mockito.org/[Mockito] -- A Java mocking framework.
* https://github.com/skyscreamer/JSONassert[JSONassert] -- An assertion library for JSON.
* https://github.com/jayway/JsonPath[JsonPath] -- XPath for JSON.

These are common libraries that we generally find useful when writing tests. You are free
to add additional test dependencies of your own if these don't suit your needs.



[[boot-features-testing-spring-applications]]
=== Testing Spring applications
One of the major advantages of dependency injection is that it should make your code
easier to unit test. You can simply instantiate objects using the `new` operator without
even involving Spring. You can also use _mock objects_ instead of real dependencies.

Often you need to move beyond '`unit testing`' and start '`integration testing`' (with
a Spring `ApplicationContext` actually involved in the process). It's useful to be able
to perform integration testing without requiring deployment of your application or
needing to connect to other infrastructure.

The Spring Framework includes a dedicated test module for just such integration testing.
You can declare a dependency directly to `org.springframework:spring-test` or use the
`spring-boot-starter-test` '`Starter`' to pull it in transitively.

If you have not used the `spring-test` module before you should start by reading the
{spring-reference}testing.html#testing[relevant section] of the Spring Framework reference
documentation.



[[boot-features-testing-spring-boot-applications]]
=== Testing Spring Boot applications
A Spring Boot application is just a Spring `ApplicationContext`, so nothing very special
has to be done to test it beyond what you would normally do with a vanilla Spring context.
One thing to watch out for though is that the external properties, logging and other
features of Spring Boot are only installed in the context by default if you use
`SpringApplication` to create it.

Spring Boot provides a `@SpringBootTest` annotation which can be used as an
alternative to the standard `spring-test` `@ContextConfiguration` annotation when you need
Spring Boot features. The annotation works by creating the `ApplicationContext` used
in your tests via `SpringApplication`.

You can use the `webEnvironment` attribute of `@SpringBootTest` to further refine
how your tests will run:

* `MOCK` -- Loads a `WebApplicationContext` and provides a mock servlet environment.
  Embedded servlet containers are not started when using this annotation. If servlet
  APIs are not on your classpath this mode will transparently fallback to creating a
  regular non-web `ApplicationContext`. Can be used in conjunction with
  `@AutoConfigureMockMvc` for `MockMvc`-based testing of your application.
* `RANDOM_PORT` -- Loads an `ServletWebServerApplicationContext` and provides a real
  servlet environment. Embedded servlet containers are started and listening on a random
  port.
* `DEFINED_PORT` -- Loads an `ServletWebServerApplicationContext` and provides a real
  servlet environment. Embedded servlet containers are started and listening on a defined
  port (i.e from your `application.properties` or on the default port `8080`).
* `NONE` -- Loads an `ApplicationContext` using `SpringApplication` but does not provide
  _any_ servlet environment (mock or otherwise).

NOTE: If your test is `@Transactional`, it will rollback the transaction at the end of
each test method by default. However, as using this arrangement with either `RANDOM_PORT`
or `DEFINED_PORT` implicitly provides a real servlet environment, HTTP client and
server will run in separate threads, thus separate transactions. Any transaction
initiated on the server won't rollback in this case.

NOTE: In addition to `@SpringBootTest` a number of other annotations are also
provided for testing more specific slices of an application. See below for details.

TIP: Don't forget to also add `@RunWith(SpringRunner.class)` to your test, otherwise
the annotations will be ignored.



[[boot-features-testing-spring-boot-applications-detecting-config]]
==== Detecting test configuration
If you're familiar with the Spring Test Framework, you may be used to using
`@ContextConfiguration(classes=...)` in order to specify which Spring `@Configuration`
to load. Alternatively, you might have often used nested `@Configuration` classes within
your test.

When testing Spring Boot applications this is often not required.
Spring Boot's `@*Test` annotations will search for your primary configuration
automatically whenever you don't explicitly define one.

The search algorithm works up from the package that contains the test until it finds a
`@SpringBootApplication` or `@SpringBootConfiguration` annotated class. As long as you've
<<using-boot-structuring-your-code, structured your code>> in a sensible way your main
configuration is usually found.

If you want to customize the primary configuration, you can use a nested
`@TestConfiguration` class. Unlike a nested `@Configuration` class which would be used
instead of your application's primary configuration, a nested `@TestConfiguration` class
will be used in addition to your application's primary configuration.

NOTE: Spring's test framework will cache application contexts between tests. Therefore, as
long as your tests share the same configuration (no matter how it's discovered), the
potentially time consuming process of loading the context will only happen once.



[[boot-features-testing-spring-boot-applications-excluding-config]]
==== Excluding test configuration
If your application uses component scanning, for example if you use
`@SpringBootApplication` or `@ComponentScan`, you may find top-level configuration classes
created only for specific tests accidentally get picked up everywhere.

As we <<boot-features-testing-spring-boot-applications-detecting-config,have seen above>>,
`@TestConfiguration` can be used on an inner class of a test to customize the primary
configuration. When placed on a top-level class, `@TestConfiguration` indicates that
classes in `src/test/java` should not be picked up by scanning. You can then import that
class explicitly where it is required:

[source,java,indent=0]
----
	@RunWith(SpringRunner.class)
	@SpringBootTest
	@Import(MyTestsConfiguration.class)
	public class MyTests {

		@Test
		public void exampleTest() {
			...
		}

	}
----

NOTE: If you directly use `@ComponentScan` (i.e. not via `@SpringBootApplication`) you
will need to register the `TypeExcludeFilter` with it. See
{dc-spring-boot}/context/TypeExcludeFilter.{dc-ext}[the Javadoc] for details.




[[boot-features-testing-spring-boot-applications-working-with-random-ports]]
==== Working with random ports
If you need to start a full running server for tests, we recommend that you use random
ports. If you use `@SpringBootTest(webEnvironment=WebEnvironment.RANDOM_PORT)`
an available port will be picked at random each time your test runs.

The `@LocalServerPort` annotation can be used to
<<howto-discover-the-http-port-at-runtime,inject the actual port used>> into your test.
For convenience, tests that need to make REST calls to the started server can additionally
`@Autowire` a `TestRestTemplate` which will resolve relative links to the running server.

[source,java,indent=0]
----
include::{code-examples}/test/web/RandomPortExampleTests.java[tag=test-random-port]
----



[[boot-features-testing-spring-boot-applications-mocking-beans]]
==== Mocking and spying beans
It's sometimes necessary to mock certain components within your application context when
running tests. For example, you may have a facade over some remote service that's
unavailable during development. Mocking can also be useful when you want to simulate
failures that might be hard to trigger in a real environment.

Spring Boot includes a `@MockBean` annotation that can be used to define a Mockito mock
for a bean inside your `ApplicationContext`. You can use the annotation to add new beans,
or replace a single existing bean definition. The annotation can be used directly on test
classes, on fields within your test, or on `@Configuration` classes and fields. When used
on a field, the instance of the created mock will also be injected. Mock beans are
automatically reset after each test method.

[NOTE]
====
This feature is automatically enabled as long as your test uses one of Spring Boot's
test annotations (i.e. `@SpringBootTest`). To use this feature with a different
arrangement, a listener will need to be added explicitly:

[source,java,indent=0]
----
	@TestExecutionListeners(MockitoTestExecutionListener.class)
----

====

Here's a typical example where we replace an existing `RemoteService` bean with a mock
implementation:

[source,java,indent=0]
----
	import org.junit.*;
	import org.junit.runner.*;
	import org.springframework.beans.factory.annotation.*;
	import org.springframework.boot.test.context.*;
	import org.springframework.boot.test.mock.mockito.*;
	import org.springframework.test.context.junit4.*;

	import static org.assertj.core.api.Assertions.*;
	import static org.mockito.BDDMockito.*;

	@RunWith(SpringRunner.class)
	@SpringBootTest
	public class MyTests {

		@MockBean
		private RemoteService remoteService;

		@Autowired
		private Reverser reverser;

		@Test
		public void exampleTest() {
			// RemoteService has been injected into the reverser bean
			given(this.remoteService.someCall()).willReturn("mock");
			String reverse = reverser.reverseSomeCall();
			assertThat(reverse).isEqualTo("kcom");
		}

	}
----

Additionally you can also use `@SpyBean` to wrap any existing bean with a Mockito `spy`.
See the Javadoc for full details.


[[boot-features-testing-spring-boot-applications-testing-autoconfigured-tests]]
==== Auto-configured tests
Spring Boot's auto-configuration system works well for applications, but can sometimes be
a little too much for tests. It's often helpful to load only the parts of the
configuration that are required to test a '`slice`' of your application. For example, you
might want to test that Spring MVC controllers are mapping URLs correctly, and you don't
want to involve database calls in those tests; or you _might be wanting_ to test JPA
entities, and you're not interested in web layer when those tests run.

The `spring-boot-test-autoconfigure` module includes a number of annotations that can be
used to automatically configure such '`slices`'. Each of them works in a similar way,
providing a `@...Test` annotation that loads the `ApplicationContext` and one or
more `@AutoConfigure...` annotations that can be used to customize auto-configuration
settings.

NOTE: Each slice loads a very restricted set of auto-configuration classes. If you need to
exclude one of them, most `@...Test` annotations provide an `excludeAutoConfiguration`
attribute. Alternatively, you can use `@ImportAutoConfiguration#exclude`.

TIP: It's also possible to use the `@AutoConfigure...` annotations with the standard
`@SpringBootTest` annotation. You can use this combination if you're not interested
 in '`slicing`' your application but you want some of the auto-configured test beans.



[[boot-features-testing-spring-boot-applications-testing-autoconfigured-json-tests]]
==== Auto-configured JSON tests
To test that Object JSON serialization and deserialization is working as expected you can
use the `@JsonTest` annotation. `@JsonTest` will auto-configure the available supported
json mapper:

* Jackson `ObjectMapper`, any `@JsonComponent` beans and any Jackson `Modules`
* `Gson`
* `Jsonb`

If you need to configure elements of the auto-configuration you can use the
`@AutoConfigureJsonTesters` annotation.

Spring Boot includes AssertJ based helpers that work with the JSONassert and JsonPath
libraries to check that JSON is as expected. The `JacksonTester`, `GsonTester`,
`JsonbTester` and `BasicJsonTester` classes can be used for Jackson, Gson, Jsonb and
Strings respectively. Any helper fields on the test class can be `@Autowired` when using
`@JsonTest`.

[source,java,indent=0]
----
	import org.junit.*;
	import org.junit.runner.*;
	import org.springframework.beans.factory.annotation.*;
	import org.springframework.boot.test.autoconfigure.json.*;
	import org.springframework.boot.test.context.*;
	import org.springframework.boot.test.json.*;
	import org.springframework.test.context.junit4.*;

	import static org.assertj.core.api.Assertions.*;

	@RunWith(SpringRunner.class)
	@JsonTest
	public class MyJsonTests {

		@Autowired
		private JacksonTester<VehicleDetails> json;

		@Test
		public void testSerialize() throws Exception {
			VehicleDetails details = new VehicleDetails("Honda", "Civic");
			// Assert against a `.json` file in the same package as the test
			assertThat(this.json.write(details)).isEqualToJson("expected.json");
			// Or use JSON path based assertions
			assertThat(this.json.write(details)).hasJsonPathStringValue("@.make");
			assertThat(this.json.write(details)).extractingJsonPathStringValue("@.make")
					.isEqualTo("Honda");
		}

		@Test
		public void testDeserialize() throws Exception {
			String content = "{\"make\":\"Ford\",\"model\":\"Focus\"}";
			assertThat(this.json.parse(content))
					.isEqualTo(new VehicleDetails("Ford", "Focus"));
			assertThat(this.json.parseObject(content).getMake()).isEqualTo("Ford");
		}

	}
----


NOTE: JSON helper classes can also be used directly in standard unit tests. Simply
call the `initFields` method of the helper in your `@Before` method if you aren't using
`@JsonTest`.

A list of the auto-configuration that is enabled by `@JsonTest` can be
<<appendix-test-auto-configuration#test-auto-configuration,found in the appendix>>.



[[boot-features-testing-spring-boot-applications-testing-autoconfigured-mvc-tests]]
==== Auto-configured Spring MVC tests
To test Spring MVC controllers are working as expected you can use the `@WebMvcTest`
annotation. `@WebMvcTest` will auto-configure the Spring MVC infrastructure and limit
scanned beans to `@Controller`, `@ControllerAdvice`, `@JsonComponent`, `Filter`,
`WebMvcConfigurer` and `HandlerMethodArgumentResolver`. Regular `@Component` beans
will not be scanned when using this annotation.

Often `@WebMvcTest` will be limited to a single controller and used in combination with
`@MockBean` to provide mock implementations for required collaborators.

`@WebMvcTest` also auto-configures `MockMvc`. Mock MVC offers a powerful way to quickly
test MVC controllers without needing to start a full HTTP server.

TIP: You can also auto-configure `MockMvc` in a non-`@WebMvcTest` (e.g. `SpringBootTest`)
by annotating it with `@AutoConfigureMockMvc`.

[source,java,indent=0]
----
	import org.junit.*;
	import org.junit.runner.*;
	import org.springframework.beans.factory.annotation.*;
	import org.springframework.boot.test.autoconfigure.web.servlet.*;
	import org.springframework.boot.test.mock.mockito.*;

	import static org.assertj.core.api.Assertions.*;
	import static org.mockito.BDDMockito.*;
	import static org.springframework.test.web.servlet.request.MockMvcRequestBuilders.*;
	import static org.springframework.test.web.servlet.result.MockMvcResultMatchers.*;

	@RunWith(SpringRunner.class)
	@WebMvcTest(UserVehicleController.class)
	public class MyControllerTests {

		@Autowired
		private MockMvc mvc;

		@MockBean
		private UserVehicleService userVehicleService;

		@Test
		public void testExample() throws Exception {
			given(this.userVehicleService.getVehicleDetails("sboot"))
					.willReturn(new VehicleDetails("Honda", "Civic"));
			this.mvc.perform(get("/sboot/vehicle").accept(MediaType.TEXT_PLAIN))
					.andExpect(status().isOk()).andExpect(content().string("Honda Civic"));
		}

	}
----

TIP: If you need to configure elements of the auto-configuration (for example when servlet
filters should be applied) you can use attributes in the `@AutoConfigureMockMvc`
annotation.

If you use HtmlUnit or Selenium, auto-configuration will also provide an HTMLUnit `WebClient` bean
and/or a `WebDriver` bean. Here is an example that uses HtmlUnit:


[source,java,indent=0]
----
	import com.gargoylesoftware.htmlunit.*;
	import org.junit.*;
	import org.junit.runner.*;
	import org.springframework.beans.factory.annotation.*;
	import org.springframework.boot.test.autoconfigure.web.servlet.*;
	import org.springframework.boot.test.mock.mockito.*;

	import static org.assertj.core.api.Assertions.*;
	import static org.mockito.BDDMockito.*;

	@RunWith(SpringRunner.class)
	@WebMvcTest(UserVehicleController.class)
	public class MyHtmlUnitTests {

		@Autowired
		private WebClient webClient;

		@MockBean
		private UserVehicleService userVehicleService;

		@Test
		public void testExample() throws Exception {
			given(this.userVehicleService.getVehicleDetails("sboot"))
					.willReturn(new VehicleDetails("Honda", "Civic"));
			HtmlPage page = this.webClient.getPage("/sboot/vehicle.html");
			assertThat(page.getBody().getTextContent()).isEqualTo("Honda Civic");
		}

	}
----

NOTE: By default Spring Boot will put `WebDriver` beans in a special "`scope`" to ensure
that the driver is quit after each test, and that a new instance is injected. If you don't
want this behavior you can add `@Scope("singleton")` to your `WebDriver` `@Bean`
definition.

A list of the auto-configuration that is enabled by `@WebMvcTest` can be
<<appendix-test-auto-configuration#test-auto-configuration,found in the appendix>>.



[[boot-features-testing-spring-boot-applications-testing-autoconfigured-webflux-tests]]
==== Auto-configured Spring WebFlux tests
To test Spring WebFlux controllers are working as expected you can use the `@WebFluxTest`
annotation. `@WebFluxTest` will auto-configure the Spring WebFlux infrastructure and limit
scanned beans to `@Controller`, `@ControllerAdvice`, `@JsonComponent`,and
`WebFluxConfigurer`. Regular `@Component` beans will not be scanned when using this
annotation.

Often `@WebFluxTest` will be limited to a single controller and used in combination with
`@MockBean` to provide mock implementations for required collaborators.

`@WebFluxTest` also auto-configures `WebTestClient`, which offers a powerful way to quickly
test WebFlux controllers without needing to start a full HTTP server.

TIP: You can also auto-configure `WebTestClient` in a non-`@WebFluxTest`
(e.g. `SpringBootTest`) by annotating it with `@AutoConfigureWebTestClient`.

[source,java,indent=0]
----
	import org.junit.Test;
	import org.junit.runner.RunWith;

	import org.springframework.beans.factory.annotation.Autowired;
	import org.springframework.boot.test.autoconfigure.web.reactive.WebFluxTest;
	import org.springframework.http.MediaType;
	import org.springframework.test.context.junit4.SpringRunner;
	import org.springframework.test.web.reactive.server.WebTestClient;

	@RunWith(SpringRunner.class)
	@WebFluxTest(UserVehicleController.class)
	public class MyControllerTests {

		@Autowired
		private WebTestClient webClient;

		@MockBean
		private UserVehicleService userVehicleService;

		@Test
		public void testExample() throws Exception {
			given(this.userVehicleService.getVehicleDetails("sboot"))
					.willReturn(new VehicleDetails("Honda", "Civic"));
			this.webClient.get().uri("/sboot/vehicle").accept(MediaType.TEXT_PLAIN)
					.exchange()
					.expectStatus().isOk()
					.expectBody(String.class).isEqualTo("Honda Civic");
		}

	}
----

A list of the auto-configuration that is enabled by `@WebFluxTest` can be
<<appendix-test-auto-configuration#test-auto-configuration,found in the appendix>>.



[[boot-features-testing-spring-boot-applications-testing-autoconfigured-jpa-test]]
==== Auto-configured Data JPA tests
`@DataJpaTest` can be used if you want to test JPA applications. By default it will
configure an in-memory embedded database, scan for `@Entity` classes and configure Spring
Data JPA repositories. Regular `@Component` beans will not be loaded into the
`ApplicationContext`.

Data JPA tests are transactional and rollback at the end of each test by default,
see the {spring-reference}testing.html#testcontext-tx-enabling-transactions[relevant section] in the
Spring Reference Documentation for more details. If that's not what you want, you can
disable transaction management for a test or for the whole class as follows:

[source,java,indent=0]
----
	import org.junit.Test;
	import org.junit.runner.RunWith;
	import org.springframework.boot.test.autoconfigure.orm.jpa.DataJpaTest;
	import org.springframework.test.context.junit4.SpringRunner;
	import org.springframework.transaction.annotation.Propagation;
	import org.springframework.transaction.annotation.Transactional;

	@RunWith(SpringRunner.class)
	@DataJpaTest
	@Transactional(propagation = Propagation.NOT_SUPPORTED)
	public class ExampleNonTransactionalTests {

	}
----

Data JPA tests may also inject a
{sc-spring-boot-test-autoconfigure}/orm/jpa/TestEntityManager.{sc-ext}[`TestEntityManager`]
bean which provides an alternative to the standard JPA `EntityManager` specifically
designed for tests. If you want to use `TestEntityManager` outside of `@DataJpaTests` you
can also use the `@AutoConfigureTestEntityManager` annotation. A `JdbcTemplate` is also
available if you need that.

[source,java,indent=0]
----
	import org.junit.*;
	import org.junit.runner.*;
	import org.springframework.boot.test.autoconfigure.orm.jpa.*;

	import static org.assertj.core.api.Assertions.*;

	@RunWith(SpringRunner.class)
	@DataJpaTest
	public class ExampleRepositoryTests {

		@Autowired
		private TestEntityManager entityManager;

		@Autowired
		private UserRepository repository;

		@Test
		public void testExample() throws Exception {
			this.entityManager.persist(new User("sboot", "1234"));
			User user = this.repository.findByUsername("sboot");
			assertThat(user.getUsername()).isEqualTo("sboot");
			assertThat(user.getVin()).isEqualTo("1234");
		}

	}
----

In-memory embedded databases generally work well for tests since they are fast and don't
require any developer installation. If, however, you prefer to run tests against a real
database you can use the `@AutoConfigureTestDatabase` annotation:

[source,java,indent=0]
----
	@RunWith(SpringRunner.class)
	@DataJpaTest
	@AutoConfigureTestDatabase(replace=Replace.NONE)
	public class ExampleRepositoryTests {

		// ...

	}
----

A list of the auto-configuration that is enabled by `@DataJpaTest` can be
<<appendix-test-auto-configuration#test-auto-configuration,found in the appendix>>.



[[boot-features-testing-spring-boot-applications-testing-autoconfigured-jdbc-test]]
==== Auto-configured JDBC tests
`@JdbcTest` is similar to `@DataJpaTest` but for pure jdbc-related tests. By default it
will also configure an in-memory embedded database and a `JdbcTemplate`. Regular
`@Component` beans will not be loaded into the `ApplicationContext`.

JDBC tests are transactional and rollback at the end of each test by default,
see the {spring-reference}testing.html#testcontext-tx-enabling-transactions[relevant section] in the
Spring Reference Documentation for more details. If that's not what you want, you can
disable transaction management for a test or for the whole class as follows:

[source,java,indent=0]
----
	import org.junit.Test;
	import org.junit.runner.RunWith;
	import org.springframework.boot.test.autoconfigure.jdbc.JdbcTest;
	import org.springframework.test.context.junit4.SpringRunner;
	import org.springframework.transaction.annotation.Propagation;
	import org.springframework.transaction.annotation.Transactional;

	@RunWith(SpringRunner.class)
	@JdbcTest
	@Transactional(propagation = Propagation.NOT_SUPPORTED)
	public class ExampleNonTransactionalTests {

	}
----

If you prefer your test to run against a real database, you can use the
`@AutoConfigureTestDatabase` annotation the same way as for `DataJpaTest`.

A list of the auto-configuration that is enabled by `@JdbcTest` can be
<<appendix-test-auto-configuration#test-auto-configuration,found in the appendix>>.



[[boot-features-testing-spring-boot-applications-testing-autoconfigured-jooq-test]]
==== Auto-configured jOOQ tests
`@JooqTest` can be used in a similar fashion as `@JdbcTest` but for jOOQ related tests. As
jOOQ relies heavily on a Java-based schema that corresponds with the database schema, the
existing `DataSource` will be used. If you want to replace it by an in-memory database you
can use `@AutoconfigureTestDatabase` to override those settings.

`@JooqTest` will configure a `DSLContext`. Regular `@Component` beans will not be loaded
into the `ApplicationContext`:

[source,java,indent=0]
----
	import org.jooq.DSLContext;
	import org.junit.Test;
	import org.junit.runner.RunWith;
	import org.springframework.boot.test.autoconfigure.jooq.JooqTest;
	import org.springframework.test.context.junit4.SpringRunner;

	@RunWith(SpringRunner.class)
	@JooqTest
	public class ExampleJooqTests {

		@Autowired
		private DSLContext dslContext;
	}
----

JOOQ tests are transactional and rollback at the end of each test by default. If that's
not what you want, you can disable transaction management for a test or for the whole test
class as <<boot-features-testing-spring-boot-applications-testing-autoconfigured-jdbc-test,shown
in the example above>>.

A list of the auto-configuration that is enabled by `@JooqTest` can be
<<appendix-test-auto-configuration#test-auto-configuration,found in the appendix>>.



[[boot-features-testing-spring-boot-applications-testing-autoconfigured-mongo-test]]
==== Auto-configured Data MongoDB tests
`@DataMongoTest` can be used if you want to test MongoDB applications. By default, it will
configure an in-memory embedded MongoDB (if available), configure a `MongoTemplate`, scan
for `@Document` classes and configure Spring Data MongoDB repositories. Regular
`@Component` beans will not be loaded into the `ApplicationContext`:

[source,java,indent=0]
----
	import org.junit.runner.RunWith;
	import org.springframework.beans.factory.annotation.Autowired;
	import org.springframework.boot.test.autoconfigure.data.mongo.DataMongoTest;
	import org.springframework.data.mongodb.core.MongoTemplate;
	import org.springframework.test.context.junit4.SpringRunner;

	@RunWith(SpringRunner.class)
	@DataMongoTest
	public class ExampleDataMongoTests {

		@Autowired
		private MongoTemplate mongoTemplate;

		//
	}
----

In-memory embedded MongoDB generally works well for tests since it is fast and doesn't
require any developer installation. If, however, you prefer to run tests against a real
MongoDB server you should exclude the embedded MongoDB auto-configuration:

[source,java,indent=0]
----
	import org.junit.runner.RunWith;
    import org.springframework.boot.autoconfigure.mongo.embedded.EmbeddedMongoAutoConfiguration;
	import org.springframework.boot.test.autoconfigure.data.mongo.DataMongoTest;
	import org.springframework.test.context.junit4.SpringRunner;

	@RunWith(SpringRunner.class)
	@DataMongoTest(excludeAutoConfiguration = EmbeddedMongoAutoConfiguration.class)
	public class ExampleDataMongoNonEmbeddedTests {

	}
----

A list of the auto-configuration that is enabled by `@DataMongoTest` can be
<<appendix-test-auto-configuration#test-auto-configuration,found in the appendix>>.



[[boot-features-testing-spring-boot-applications-testing-autoconfigured-neo4j-test]]
==== Auto-configured Data Neo4j tests
`@DataNeo4jTest` can be used if you want to test Neo4j applications. By default, it will
use an in-memory embedded Neo4j (if the embedded driver is available), scan for
`@NodeEntity` classes and configure Spring Data Neo4j repositories. Regular `@Component`
beans will not be loaded into the `ApplicationContext`:

[source,java,indent=0]
----
	import org.junit.runner.RunWith;
	import org.springframework.beans.factory.annotation.Autowired;
	import org.springframework.boot.test.autoconfigure.data.neo4j.DataNeo4jTest;
	import org.springframework.test.context.junit4.SpringRunner;

	@RunWith(SpringRunner.class)
	@DataNeo4jTest
	public class ExampleDataNeo4jTests {

		@Autowired
		private YourRepository repository;

		//
	}
----

Data Neo4j tests are transactional and rollback at the end of each test by default,
see the {spring-reference}testing.html#testcontext-tx-enabling-transactions[relevant section] in the
Spring Reference Documentation for more details. If that's not what you want, you can
disable transaction management for a test or for the whole class as follows:

[source,java,indent=0]
----
	import org.junit.Test;
	import org.junit.runner.RunWith;
	import org.springframework.boot.test.autoconfigure.data.neo4j.DataNeo4jTest;
	import org.springframework.test.context.junit4.SpringRunner;
	import org.springframework.transaction.annotation.Propagation;
	import org.springframework.transaction.annotation.Transactional;

	@RunWith(SpringRunner.class)
	@DataNeo4jTest
	@Transactional(propagation = Propagation.NOT_SUPPORTED)
	public class ExampleNonTransactionalTests {

	}
----


A list of the auto-configuration that is enabled by `@DataNeo4jTest` can be
<<appendix-test-auto-configuration#test-auto-configuration,found in the appendix>>.



[[boot-features-testing-spring-boot-applications-testing-autoconfigured-redis-test]]
==== Auto-configured Data Redis tests
`@DataRedisTest` can be used if you want to test Redis applications. By default, it will
scan for `@RedisHash` classes and configure Spring Data Redis repositories. Regular
`@Component` beans will not be loaded into the `ApplicationContext`:

[source,java,indent=0]
----
	import org.junit.runner.RunWith;
	import org.springframework.beans.factory.annotation.Autowired;
	import org.springframework.boot.test.autoconfigure.data.redis.DataRedisTest;
	import org.springframework.test.context.junit4.SpringRunner;

	@RunWith(SpringRunner.class)
	@DataRedisTest
	public class ExampleDataRedisTests {

		@Autowired
		private YourRepository repository;

		//
	}
----

A list of the auto-configuration that is enabled by `@DataRedisTest` can be
<<appendix-test-auto-configuration#test-auto-configuration,found in the appendix>>.



[[boot-features-testing-spring-boot-applications-testing-autoconfigured-ldap-test]]
==== Auto-configured Data LDAP tests
`@DataLdapTest` can be used if you want to test LDAP applications. By default, it will
configure an in-memory embedded LDAP (if available), a `LdapTemplate`, scan for `@Entry`
classes and configure Spring Data LDAP repositories. Regular `@Component` beans will not
be loaded into the `ApplicationContext`:

[source,java,indent=0]
----
	import org.junit.runner.RunWith;
	import org.springframework.beans.factory.annotation.Autowired;
	import org.springframework.boot.test.autoconfigure.data.ldap.DataLdapTest;
	import org.springframework.ldap.core.LdapTemplate;
	import org.springframework.test.context.junit4.SpringRunner;

	@RunWith(SpringRunner.class)
	@DataLdapTest
	public class ExampleDataLdapTests {

		@Autowired
		private LdapTemplate ldapTemplate;

		//
	}
----

In-memory embedded LDAP generally works well for tests since it is fast and doesn't
require any developer installation. If, however, you prefer to run tests against a real
LDAP server you should exclude the embedded LDAP auto-configuration:

[source,java,indent=0]
----
	import org.junit.runner.RunWith;
    import org.springframework.boot.autoconfigure.ldap.embedded.EmbeddedLdapAutoConfiguration;
	import org.springframework.boot.test.autoconfigure.data.ldap.DataLdapTest;
	import org.springframework.test.context.junit4.SpringRunner;

	@RunWith(SpringRunner.class)
	@DataLdapTest(excludeAutoConfiguration = EmbeddedLdapAutoConfiguration.class)
	public class ExampleDataLdapNonEmbeddedTests {

	}
----

A list of the auto-configuration that is enabled by `@DataLdapTest` can be
<<appendix-test-auto-configuration#test-auto-configuration,found in the appendix>>.



[[boot-features-testing-spring-boot-applications-testing-autoconfigured-rest-client]]
==== Auto-configured REST clients
The `@RestClientTest` annotation can be used if you want to test REST clients. By default
it will auto-configure Jackson, GSON and Jsonb support, configure a `RestTemplateBuilder`
and add support for `MockRestServiceServer`. The specific beans that you want to test
should be specified using `value` or `components` attribute of `@RestClientTest`:


[source,java,indent=0]
----
	@RunWith(SpringRunner.class)
	@RestClientTest(RemoteVehicleDetailsService.class)
	public class ExampleRestClientTest {

		@Autowired
		private RemoteVehicleDetailsService service;

		@Autowired
		private MockRestServiceServer server;

		@Test
		public void getVehicleDetailsWhenResultIsSuccessShouldReturnDetails()
				throws Exception {
			this.server.expect(requestTo("/greet/details"))
					.andRespond(withSuccess("hello", MediaType.TEXT_PLAIN));
			String greeting = this.service.callRestService();
			assertThat(greeting).isEqualTo("hello");
		}

	}
----

A list of the auto-configuration that is enabled by `@RestClientTest` can be
<<appendix-test-auto-configuration#test-auto-configuration,found in the appendix>>.



[[boot-features-testing-spring-boot-applications-testing-autoconfigured-rest-docs]]
==== Auto-configured Spring REST Docs tests
The `@AutoConfigureRestDocs` annotation can be used if you want to use Spring REST Docs
in your tests with Mock MVC or REST Assured. It removes the need for Spring REST Docs'
JUnit rule.

`@AutoConfigureRestDocs` can be used to override the default output directory
(`target/generated-snippets` if you are using Maven or `build/generated-snippets` if you
are using Gradle). It can also be used to configure the host, scheme, and port that will
appear in any documented URIs.

[[boot-features-testing-spring-boot-applications-testing-autoconfigured-rest-docs-mock-mvc]]
===== Auto-configured Spring REST Docs tests with Mock MVC

`@AutoConfigureRestDocs` customizes the `MockMvc` bean to use Spring REST Docs, Inject it
using `@Autowired` and use it in your tests as you normally would when using Mock MVC and
Spring REST Docs:

[source,java,indent=0]
----
	import org.junit.Test;
	import org.junit.runner.RunWith;

	import org.springframework.beans.factory.annotation.Autowired;
	import org.springframework.boot.test.autoconfigure.web.servlet.WebMvcTest;
	import org.springframework.http.MediaType;
	import org.springframework.test.context.junit4.SpringRunner;
	import org.springframework.test.web.servlet.MockMvc;

	import static org.springframework.restdocs.mockmvc.MockMvcRestDocumentation.document;
	import static org.springframework.test.web.servlet.request.MockMvcRequestBuilders.get;
	import static org.springframework.test.web.servlet.result.MockMvcResultMatchers.*;

	@RunWith(SpringRunner.class)
	@WebMvcTest(UserController.class)
	@AutoConfigureRestDocs
	public class UserDocumentationTests {

		@Autowired
		private MockMvc mvc;

		@Test
		public void listUsers() throws Exception {
			this.mvc.perform(get("/users").accept(MediaType.TEXT_PLAIN))
					.andExpect(status().isOk())
					.andDo(document("list-users"));
		}

	}
----

If you require more control over Spring REST Docs' configuration than offered by the
attributes of `@AutoConfigureRestDocs`, a `RestDocsMockMvcConfigurationCustomizer` bean
can be used:

[source,java,indent=0]
----
	@TestConfiguration
	static class CustomizationConfiguration
			implements RestDocsMockMvcConfigurationCustomizer {

		@Override
		public void customize(MockMvcRestDocumentationConfigurer configurer) {
			configurer.snippets().withTemplateFormat(TemplateFormats.markdown());
		}

	}
----

If you want to make use of Spring REST Docs' support for a parameterized output directory,
you can create a `RestDocumentationResultHandler` bean. The auto-configuration will
call `alwaysDo` with this result handler, thereby causing each `MockMvc` call to
automatically generate the default snippets:

[source,java,indent=0]
----
	@TestConfiguration
	static class ResultHandlerConfiguration {

		@Bean
		public RestDocumentationResultHandler restDocumentation() {
			return MockMvcRestDocumentation.document("{method-name}");
		}

	}
----



[[boot-features-testing-spring-boot-applications-testing-autoconfigured-rest-docs-rest-assured]]
===== Auto-configured Spring REST Docs tests with REST Assured

`@AutoConfigureRestDocs` makes a `RequestSpecification` bean, preconfigured to use Spring REST
Docs, available to your tests. Inject it using `@Autowired` and use it in your tests as you
normally would when using REST Assured and Spring REST Docs:

[source,java,indent=0]
----
include::{code-examples}/test/autoconfigure/restdocs/restassured/UserDocumentationTests.java[tag=source]
----

If you require more control over Spring REST Docs' configuration than offered by the
attributes of `@AutoConfigureRestDocs`, a `RestDocsRestAssuredConfigurationCustomizer`
bean can be used:

[source,java,indent=0]
----
include::{code-examples}/test/autoconfigure/restdocs/restassured/AdvancedConfigurationExample.java[tag=configuration]
----



[[boot-features-testing-spring-boot-applications-with-spock]]
==== Using Spock to test Spring Boot applications
If you wish to use Spock to test a Spring Boot application you should add a dependency
on Spock's `spock-spring` module to your application's build. `spock-spring` integrates
Spring's test framework into Spock. It is recommended that you use Spock 1.1 or later to
benefit from a number of recent improvements to Spock's Spring Framework and Spring Boot
integration. Please refer to http://spockframework.org/spock/docs/1.1/modules.html[the
documentation for Spock's Spring module] for further details.



[[boot-features-test-utilities]]
=== Test utilities
A few test utility classes are packaged as part of `spring-boot` that are generally
useful when testing your application.



[[boot-features-configfileapplicationcontextinitializer-test-utility]]
==== ConfigFileApplicationContextInitializer
`ConfigFileApplicationContextInitializer` is an `ApplicationContextInitializer` that
can apply to your tests to load Spring Boot `application.properties` files. You can use
this when you don't need the full features provided by `@SpringBootTest`.

[source,java,indent=0]
----
	@ContextConfiguration(classes = Config.class,
		initializers = ConfigFileApplicationContextInitializer.class)
----

NOTE: Using `ConfigFileApplicationContextInitializer` alone won't provide support for
`@Value("${...}")` injection. Its only job is to ensure that `application.properties` files
are loaded into Spring's `Environment`. For `@Value` support you need to either
additionally configure a `PropertySourcesPlaceholderConfigurer` or use `@SpringBootTest`
where one will be auto-configured for you.



[[boot-features-environment-test-utilities]]
==== EnvironmentTestUtils
`EnvironmentTestUtils` allows you to quickly add properties to a
`ConfigurableEnvironment` or `ConfigurableApplicationContext`. Simply call it with
`key=value` strings:

[source,java,indent=0]
----
	EnvironmentTestUtils.addEnvironment(env, "org=Spring", "name=Boot");
----



[[boot-features-output-capture-test-utility]]
==== OutputCapture
`OutputCapture` is a JUnit `Rule` that you can use to capture `System.out` and
`System.err` output. Simply declare the capture as a `@Rule` then use `toString()`
for assertions:

[source,java,indent=0]
----
	import org.junit.Rule;
	import org.junit.Test;
	import org.springframework.boot.test.rule.OutputCapture;

	import static org.hamcrest.Matchers.*;
	import static org.junit.Assert.*;

	public class MyTest {

		@Rule
		public OutputCapture capture = new OutputCapture();

		@Test
		public void testName() throws Exception {
			System.out.println("Hello World!");
			assertThat(capture.toString(), containsString("World"));
		}

	}
----

[[boot-features-rest-templates-test-utility]]
==== TestRestTemplate
`TestRestTemplate` is a convenience alternative to Spring's `RestTemplate` that is useful
in integration tests. You can get a vanilla template or one that sends Basic HTTP
authentication (with a username and password). In either case the template will behave
in a test-friendly way by not throwing exceptions on server-side errors. It is
recommended, but not mandatory, to use Apache HTTP Client (version 4.3.2 or better), and
if you have that on your classpath the `TestRestTemplate` will respond by configuring
the client appropriately. If you do use Apache's HTTP client some additional test-friendly
features will be enabled:

* Redirects will not be followed (so you can assert the response location)
* Cookies will be ignored (so the template is stateless)

`TestRestTemplate` can be instantiated directly in your integration tests:

[source,java,indent=0]
----
	public class MyTest {

		private TestRestTemplate template = new TestRestTemplate();

		@Test
		public void testRequest() throws Exception {
			HttpHeaders headers = template.getForEntity("http://myhost.com/example", String.class).getHeaders();
			assertThat(headers.getLocation().toString(), containsString("myotherhost"));
		}

	}
----

Alternatively, if you are using the `@SpringBootTest` annotation with
`WebEnvironment.RANDOM_PORT` or `WebEnvironment.DEFINED_PORT`, you can just inject a
fully configured `TestRestTemplate` and start using it. If necessary, additional
customizations can be applied via the `RestTemplateBuilder` bean. Any URLs that do not
specify a host and port will automatically connect to the embedded server:

[source,java,indent=0]
----
	@RunWith(SpringRunner.class)
	@SpringBootTest
	public class MyTest {

		@Autowired
		private TestRestTemplate template;

		@Test
		public void testRequest() throws Exception {
			HttpHeaders headers = template.getForEntity("/example", String.class).getHeaders();
			assertThat(headers.getLocation().toString(), containsString("myotherhost"));
		}

		@TestConfiguration
		static class Config {

			@Bean
			public RestTemplateBuilder restTemplateBuilder() {
				return new RestTemplateBuilder()
					.additionalMessageConverters(...)
					.customizers(...);
			}

		}

	}
----



[[boot-features-websockets]]
== WebSockets
Spring Boot provides WebSockets auto-configuration for embedded Tomcat (8 and 7), Jetty 9
and Undertow. If you're deploying a war file to a standalone container, Spring Boot
assumes that the container will be responsible for the configuration of its WebSocket
support.

Spring Framework provides {spring-reference}web.html#websocket[rich WebSocket support] that can
be easily accessed via the `spring-boot-starter-websocket` module.



[[boot-features-webservices]]
== Web Services
Spring Boot provides Web Services auto-configuration so that all is required is defining
your `Endpoints`.

The {spring-webservices-reference}[Spring Web Services features] can be easily accessed
via the `spring-boot-starter-webservices` module.

`SimpleWsdl11Definition` and `SimpleXsdSchema` beans can be automatically created for your
WSDLs and XSDs respectively. To do so, configure their location:


[source,properties,indent=0]
----
    spring.webservices.wsdl-locations=classpath:/wsdl
----



[[boot-features-developing-auto-configuration]]
== Creating your own auto-configuration
If you work in a company that develops shared libraries, or if you work on an open-source
or commercial library, you might want to develop your own auto-configuration.
Auto-configuration classes can be bundled in external jars and still be picked-up by
Spring Boot.

Auto-configuration can be associated to a "starter" that provides the auto-configuration
code as well as the typical libraries that you would use with it. We will first cover what
you need to know to build your own auto-configuration and we will move on to the
<<boot-features-custom-starter,typical steps required to create a custom starter>>.

TIP: A https://github.com/snicoll-demos/spring-boot-master-auto-configuration[demo project]
is available to showcase how you can create a starter step by step.



[[boot-features-understanding-auto-configured-beans]]
=== Understanding auto-configured beans
Under the hood, auto-configuration is implemented with standard `@Configuration` classes.
Additional `@Conditional` annotations are used to constrain when the auto-configuration
should apply. Usually auto-configuration classes use `@ConditionalOnClass` and
`@ConditionalOnMissingBean` annotations. This ensures that auto-configuration only applies
when relevant classes are found and when you have not declared your own `@Configuration`.

You can browse the source code of {sc-spring-boot-autoconfigure}[`spring-boot-autoconfigure`]
to see the `@Configuration` classes that we provide (see the
{github-code}/spring-boot-autoconfigure/src/main/resources/META-INF/spring.factories[`META-INF/spring.factories`]
file).



[[boot-features-locating-auto-configuration-candidates]]
=== Locating auto-configuration candidates
Spring Boot checks for the presence of a `META-INF/spring.factories` file within your
published jar. The file should list your configuration classes under the
`EnableAutoConfiguration` key.

[indent=0]
----
	org.springframework.boot.autoconfigure.EnableAutoConfiguration=\
	com.mycorp.libx.autoconfigure.LibXAutoConfiguration,\
	com.mycorp.libx.autoconfigure.LibXWebAutoConfiguration
----

You can use the
{sc-spring-boot-autoconfigure}/AutoConfigureAfter.{sc-ext}[`@AutoConfigureAfter`] or
{sc-spring-boot-autoconfigure}/AutoConfigureBefore.{sc-ext}[`@AutoConfigureBefore`]
annotations if your configuration needs to be applied in a specific order. For example, if
you provide web-specific configuration, your class may need to be applied after
`WebMvcAutoConfiguration`.

If you want to order certain auto-configurations that shouldn't have any direct
knowledge of each other, you can also use `@AutoconfigureOrder`. That annotation has the
same semantic as the regular `@Order` annotation but provides a dedicated order for
auto-configuration classes.

[NOTE]
====
Auto-configurations have to be loaded that way _only_. Make sure that they are defined in
a specific package space and that they are never the target of component scan in
particular.
====



[[boot-features-condition-annotations]]
=== Condition annotations
You almost always want to include one or more `@Conditional` annotations on your
auto-configuration class. The `@ConditionalOnMissingBean` is one common example that is
used to allow developers to '`override`' auto-configuration if they are not happy with
your defaults.

Spring Boot includes a number of `@Conditional` annotations that you can reuse in your own
code by annotating `@Configuration` classes or individual `@Bean` methods.



[[boot-features-class-conditions]]
==== Class conditions
The `@ConditionalOnClass` and `@ConditionalOnMissingClass` annotations allows
configuration to be included based on the presence or absence of specific classes. Due to
the fact that annotation metadata is parsed using http://asm.ow2.org/[ASM] you can
actually use the `value` attribute to refer to the real class, even though that class
might not actually appear on the running application classpath. You can also use the
`name` attribute if you prefer to specify the class name using a `String` value.

[TIP]
====
If you are using `@ConditionalOnClass` or `@ConditionalOnMissingClass` as a part of a
meta-annotation to compose your own composed annotations you must use `name` as referring
to the class in such a case is not handled.
====



[[boot-features-bean-conditions]]
==== Bean conditions
The `@ConditionalOnBean` and `@ConditionalOnMissingBean` annotations allow a bean
to be included based on the presence or absence of specific beans. You can use the `value`
attribute to specify beans by type, or `name` to specify beans by name. The `search`
attribute allows you to limit the `ApplicationContext` hierarchy that should be considered
when searching for beans.

When placed on a `@Bean` method, the target type defaults to the return type of the
method, for instance:

[source,java,indent=0]
----
	@Configuration
	public class MyAutoConfiguration {

		@Bean
		@ConditionalOnMissingBean
		public MyService myService() { ... }

	}
----

In the example above, the `myService` bean is going to be created if no bean of type
`MyService` is already contained in the `ApplicationContext`.

TIP: You need to be very careful about the order that bean definitions are added as these
conditions are evaluated based on what has been processed so far. For this reason,
we recommend only using `@ConditionalOnBean` and `@ConditionalOnMissingBean` annotations
on auto-configuration classes (since these are guaranteed to load after any user-defined
beans definitions have been added).

NOTE: `@ConditionalOnBean` and `@ConditionalOnMissingBean` do not prevent `@Configuration`
classes from being created. Using these conditions at the class level is equivalent to
marking each contained `@Bean` method with the annotation.



[[boot-features-property-conditions]]
==== Property conditions
The `@ConditionalOnProperty` annotation allows configuration to be included based on a
Spring Environment property. Use the `prefix` and `name` attributes to specify the
property that should be checked. By default any property that exists and is not equal to
`false` will be matched. You can also create more advanced checks using the `havingValue`
and `matchIfMissing` attributes.



[[boot-features-resource-conditions]]
==== Resource conditions
The `@ConditionalOnResource` annotation allows configuration to be included only when a
specific resource is present. Resources can be specified using the usual Spring
conventions, for example, `file:/home/user/test.dat`.



[[boot-features-web-application-conditions]]
==== Web application conditions
The `@ConditionalOnWebApplication` and `@ConditionalOnNotWebApplication` annotations
allow configuration to be included depending on whether the application is a 'web
application'. A web application is any application that is using a Spring
`WebApplicationContext`, defines a `session` scope or has a `StandardServletEnvironment`.



[[boot-features-spel-conditions]]
==== SpEL expression conditions
The `@ConditionalOnExpression` annotation allows configuration to be included based on the
result of a {spring-reference}core.html#expressions[SpEL expression].



[[boot-features-custom-starter]]
=== Creating your own starter
A full Spring Boot starter for a library may contain the following components:

* The `autoconfigure` module that contains the auto-configuration code.
* The `starter` module that provides a dependency to the autoconfigure module as well as
  the library and any additional dependencies that are typically useful. In a nutshell,
  adding the starter should be enough to start using that library.

TIP: You may combine the auto-configuration code and the dependency management in a single
module if you don't need to separate those two concerns.



[[boot-features-custom-starter-naming]]
==== Naming
Please make sure to provide a proper namespace for your starter. Do not start your module
names with `spring-boot`, even if you are using a different Maven groupId. We may offer an
official support for the thing you're auto-configuring in the future.

Here is a rule of thumb. Let's assume that you are creating a starter for "acme", name the
auto-configure module `acme-spring-boot-autoconfigure` and the starter
`acme-spring-boot-starter`. If you only have one module combining the two, use
`acme-spring-boot-starter`.

Besides, if your starter provides configuration keys, use a proper namespace for them. In
particular, do not include your keys in the namespaces that Spring Boot uses (e.g.
`server`, `management`, `spring`, etc). These are "ours" and we may improve/modify them
in the future in such a way it could break your things.

Make sure to
<<appendix-configuration-metadata#configuration-metadata-annotation-processor,trigger
meta-data generation>> so that IDE assistance is available for your keys as well. You
may want to review the generated meta-data (`META-INF/spring-configuration-metadata.json`)
to make sure your keys are properly documented.



[[boot-features-custom-starter-module-autoconfigure]]
==== Autoconfigure module
The autoconfigure module contains everything that is necessary to get started with the
library. It may also contain configuration keys definition (`@ConfigurationProperties`)
and any callback interface that can be used to further customize how the components are
initialized.

TIP: You should mark the dependencies to the library as optional so that you can include
the autoconfigure module in your projects more easily. If you do it that way, the library
won't be provided and Spring Boot will back off by default.



[[boot-features-custom-starter-module-starter]]
==== Starter module
The starter is an empty jar, really. Its only purpose is to provide the necessary
dependencies to work with the library; see it as an opinionated view of what is required
to get started.

Do not make assumptions about the project in which your starter is added. If the library
you are auto-configuring typically requires other starters, mention them as well. Providing
a proper set of _default_ dependencies may be hard if the number of optional dependencies
is high as you should avoid bringing unnecessary dependencies for a typical usage of the
library.



[[boot-features-whats-next]]
== What to read next
If you want to learn more about any of the classes discussed in this section you can
check out the {dc-root}[Spring Boot API documentation] or you can browse the
{github-code}[source code directly]. If you have specific questions, take a look at the
<<howto.adoc#howto, how-to>> section.

If you are comfortable with Spring Boot's core features, you can carry on and read
about <<production-ready-features.adoc#production-ready, production-ready features>>.<|MERGE_RESOLUTION|>--- conflicted
+++ resolved
@@ -1900,18 +1900,11 @@
 ----
 
 You can also customize the static resource locations using
-<<<<<<< HEAD
 `spring.resources.static-locations` (replacing the default values with a list
 of directory locations). The root Servlet context path `"/"` will be automatically
 added as a location as well. If you do this the default welcome page detection will
-switch to your custom locations, so if there is an `index.html` in any of your locations
+switch to your custom locations. So if there is an `index.html` in any of your locations
 on startup, it will be the home page of the application.
-=======
-`spring.resources.static-locations` (replacing the default values with a list of directory
-locations). If you do this the default welcome page detection will switch to your custom
-locations. So if there is an `index.html` in any of your locations on startup, it will be
-the home page of the application.
->>>>>>> d94f545b
 
 In addition to the '`standard`' static resource locations above, a special case is made
 for http://www.webjars.org/[Webjars content]. Any resources with a path in `+/webjars/**+`
